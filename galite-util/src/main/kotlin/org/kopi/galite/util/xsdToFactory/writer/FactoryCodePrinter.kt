--- conflicted
+++ resolved
@@ -247,27 +247,19 @@
     classFactory.attributes.forEach{ attribute ->
       val name = attribute.name + if(attribute.isList) "Array" else ""
       val calendar = if (attribute.isCalendarAttribute) ".toCalendar()" else ""
-      val value = if (attribute.hasStringEnumValues && !attribute.simpleType.isEmpty()) attribute.simpleType + ".Enum.forString($name$calendar)" else
-        "$name$calendar"
-
-<<<<<<< HEAD
-      if(attribute.Required)
+      val value = if (attribute.hasStringEnumValues && !attribute.simpleType.isEmpty()) attribute.simpleType + ".Enum.forString($name$calendar)" else "$name$calendar"
+
+      if(attribute.Required) {
         emit("${indentation(2)}new${classFactory.className}.$name = $value", true)
-      else
-        emit("${indentation(2)}$name?.let { new${classFactory.className}.$name = $value }", true)
-=======
-      if(!"String".equals(attribute.type)) {
-        if(attribute.Required) {
-          emit("${indentation(2)}new${classFactory.className}.$name = $name$calendar", true)
+      } else {
+        if(!"String".equals(attribute.type)) {
+          emit("${indentation(2)}$name?.let { new${classFactory.className}.$name = $value }", true)
         } else {
-          emit("${indentation(2)}$name?.let { new${classFactory.className}.$name = $name$calendar }", true)
+          emit("${indentation(2)}if (!$name.isNullOrBlank()) {", true)
+          emit("${indentation(3)}new${classFactory.className}.$name = $value", true)
+          emit("${indentation(2)}}", true)
         }
-      } else {
-        emit("${indentation(2)}if (!$name.isNullOrBlank()) {", true)
-        emit("${indentation(3)}new${classFactory.className}.$name = $name$calendar", true)
-        emit("${indentation(2)}}", true)
-      }
->>>>>>> 5b813879
+      }
     }
     emit("\n${indentation(2)}return new${classFactory.className}", true)
     emit("${indentation(1)}}\n", true)
@@ -361,36 +353,18 @@
     else type.baseType.name.localPart
 
     return when (xmlType) {
-<<<<<<< HEAD
       "XmlDate", "date" -> {
-        importFactory.addAll(listOf("java.time.LocalDate",
-          "com.progmag.pdv.core.base.Utils.Companion.toCalendar"))
+        importFactory.add("java.time.LocalDate")
         "LocalDate"
       }
       "XmlByte", "byte" -> "Byte"
       "XmlHexBinary", "hexBinary" -> "ByteArray"
       "XmlTime", "time" -> {
-        importFactory.addAll(listOf("java.time.LocalTime",
-          "com.progmag.pdv.core.base.Utils.Companion.toCalendar"))
-        "LocalTime"
-      }
-      "XmlDateTime", "dateTime" -> {
-        importFactory.addAll(listOf("java.time.LocalDateTime",
-          "com.progmag.pdv.core.base.Utils.Companion.toCalendar"))
-=======
-      "XmlDate" -> {
-        importFactory.add("java.time.LocalDate")
-        "LocalDate"
-      }
-      "XmlByte" -> "Byte"
-      "XmlHexBinary" -> "ByteArray"
-      "XmlTime" -> {
         importFactory.add("java.time.LocalTime")
         "LocalTime"
       }
-      "XmlDateTime" -> {
+      "XmlDateTime", "dateTime" -> {
         importFactory.add("java.time.LocalDateTime")
->>>>>>> 5b813879
         "LocalDateTime"
       }
       "XmlDuration", "duration" -> {
