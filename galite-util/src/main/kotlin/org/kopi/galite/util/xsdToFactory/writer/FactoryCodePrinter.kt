/*
 * Copyright (c) 2013-2024 kopiLeft Services SARL, Tunis TN
 * Copyright (c) 1990-2024 kopiRight Managed Solutions GmbH, Wien AT
 *
 * This library is free software; you can redistribute it and/or
 * modify it under the terms of the GNU Lesser General Public
 * License version 2.1 as published by the Free Software Foundation.
 *
 * This library is distributed in the hope that it will be useful,
 * but WITHOUT ANY WARRANTY; without even the implied warranty of
 * MERCHANTABILITY or FITNESS FOR A PARTICULAR PURPOSE. See the GNU
 * Lesser General Public License for more details.
 *
 * You should have received a copy of the GNU Lesser General Public
 * License along with this library; if not, write to the Free Software
 * Foundation, Inc., 51 Franklin Street, Fifth Floor, Boston, MA  02110-1301  USA
 */

package org.kopi.galite.util.xsdToFactory.writer

import java.io.IOException
import java.io.Writer
import java.math.BigInteger
import java.nio.charset.Charset
import java.util.*

import kotlin.math.absoluteValue

import org.apache.xmlbeans.SchemaParticle
import org.apache.xmlbeans.SchemaProperty
import org.apache.xmlbeans.SchemaType
import org.apache.xmlbeans.impl.common.NameUtil

import org.kopi.galite.util.base.Utils
import org.kopi.galite.util.base.Utils.Companion.nonKotlinKeyword
import org.kopi.galite.util.xsdToFactory.utils.Constants
import org.kopi.galite.util.xsdToFactory.utils.Factory
import org.kopi.galite.util.xsdToFactory.parser.SchemaParser.Companion.getDigits

class FactoryCodePrinter: Constants {
  private var writer: Writer? = null

  /**
   * Prints the factory code.
   * @param factory The Factory object to print.
   * @param writer The Writer object to write the generated code.
   * @param getAbstract If true, includes abstract types.
   * @throws IOException If an I/O error occurs.
   */
  @Throws(IOException::class)
  fun print(factory: Factory,
            writer: Writer?,
            getAbstract: Boolean) {
    this.writer = writer

    extractClasseAttributes(factory, getAbstract)
    printTopComment(factory.name!!, factory.isPrintHeader!!)
    printPackage(factory.packageName!!)
    printImports()
    printFactory(factory)
  }

  /**
   * Extracts class attributes from the factory schema.
   * @param factory The Factory object of the schema.
   * @param getAbstract If true, includes abstract types.
   */
  fun extractClasseAttributes(factory: Factory, getAbstract: Boolean) {
    val schemaTypes: Array<SchemaType> = factory.content

    for (schemaType in schemaTypes) {
      if (!getAbstract && schemaType.isAbstract) {
        continue
      }
      val properties = getAllSeenProperties(schemaType)

      if (properties.isNotEmpty()) {
        val classeFactory = ClassFactory(className = schemaType.shortJavaName,
                                         returnType = schemaType.fullJavaName.split(".").last().replace('$', '.'),
                                         hasChoiceBloc = hasChoiceBloc(schemaType),
                                         firstLigneComment = getFirstLigneComment(schemaType),
                                         javaPackage = schemaType.fullJavaName.replace('$', '.'))

        properties.forEach { propertie ->
          val attributeName = NameUtil.lowerCamelCase(propertie.javaPropertyName).nonKotlinKeyword()
          val comment = propertie.name.localPart + (if (propertie.isAttribute) " attribute"
            else " element" + (if (propertie.extendsJavaArray()) " Array" else ""))

          val attribute = Attribute(name = attributeName,
                                    type = getKotlinTypeForProperty(propertie.type),
                                    isList = propertie.extendsJavaArray(),
                                    defaultValue = propertie.defaultValue?.stringValue ?: "null",
                                    isElement = !propertie.isAttribute,
                                    isReserved = Utils.isKotlinReservedWord(NameUtil.lowerCamelCase(propertie.javaPropertyName)),
                                    isCalendarAttribute = propertie.javaTypeCode == SchemaProperty.JAVA_CALENDAR,
                                    Required = if (!propertie.isAttribute) propertie.minOccurs != BigInteger.ZERO
                                      else !propertie.extendsJavaOption(),
                                    commentName = "// $comment",
                                    simpleType = if (propertie.type.isSimpleType && !propertie.type.fullJavaName.startsWith("org.apache.xmlbeans"))
                                      propertie.type.fullJavaName.split(".").last().replace("$", ".") else "",
                                    hasStringEnumValues = propertie.type.isSimpleType && propertie.type.hasStringEnumValues())

          if (attribute.type == "BigDecimal" && attribute.defaultValue != "null")
            attribute.defaultValue = getDefaultBigDecimal(attribute.defaultValue)
          classeFactory.attributes.add(attribute)
        }
        classesFactory.add(classeFactory)
        importFactory.add(classeFactory.javaPackage)
        if (classeFactory.hasChoiceBloc) importFactory.addAll(
          listOf("org.apache.xmlbeans.XmlObject",
          classeFactory.javaPackage.substringBeforeLast('.')))
      }
    }
  }

  /**
   * Converts a default value to a corresponding BigDecimal constant.
   *
   * @param default The default value as a string.
   * @return The BigDecimal representation of the default value.
   */
  private fun getDefaultBigDecimal(default: String): String {
    return when (default) {
      "0" -> "BigDecimal.ZERO"
      "1" -> "BigDecimal.ONE"
      else -> "BigDecimal($default)"
    }
  }

  /**
   * Checks if the provided schema type contains a choice block.
   *
   * @param schemaType The schema type to check.
   * @return True if the schema type contains a choice block, false otherwise.
   */
  private fun hasChoiceBloc(schemaType: SchemaType): Boolean {
    return containsChoice(schemaType.contentModel)
  }

  /**
   * Recursively checks if a schema particle contains a choice block.
   *
   * @param particle The schema particle to check.
   * @return True if the particle or any of its children contains a choice block, false otherwise.
   */
  private fun containsChoice(particle: SchemaParticle?): Boolean {
    particle ?: return false
    if (particle.particleType == SchemaParticle.CHOICE) {
      return true
    }
    particle.particleChildren?.forEach { child ->
      if (containsChoice(child)) {
        return true
      }
    }

    return false
  }

  /**
   *
   * Add imports used by ToCalendar function.
   */
  private fun addToCalendarImports() {
    importFactory.addAll(listOf("java.util.Calendar",
                                "java.util.GregorianCalendar",
                                "java.time.temporal.Temporal",
                                "java.time.LocalDateTime",
                                "java.time.LocalTime",
                                "java.time.LocalDate"))
  }

  /**
   *
   * add ToCalendar function to the factory.
   */
  private fun addToCalendarFunction() {
    emit("  /**\n" +
        "   *\n" +
        "   * Convert Temporal to Calendar.\n" +
        "   */\n" +
        "   @Throws(Exception::class)\n" +
        "   private fun Temporal.toCalendar(): Calendar {\n" +
        "     val calendar = GregorianCalendar()\n" +
        "\n" +
        "     calendar.clear()\n" +
        "     when (this) {\n" +
        "       is LocalDate     -> {\n" +
        "         calendar[Calendar.YEAR] = this.year\n" +
        "         calendar[Calendar.MONTH] = this.monthValue.minus(1)\n" +
        "         calendar[Calendar.DAY_OF_MONTH] = this.dayOfMonth\n" +
        "       }\n" +
        "       is LocalTime     -> {\n" +
        "         calendar[Calendar.HOUR_OF_DAY] = this.hour\n" +
        "         calendar[Calendar.MINUTE] = this.minute\n" +
        "         calendar[Calendar.SECOND] = this.second\n" +
        "       }\n" +
        "       is LocalDateTime -> {\n" +
        "         calendar[Calendar.YEAR] = this.year\n" +
        "         calendar[Calendar.MONTH] = this.monthValue.minus(1)\n" +
        "         calendar[Calendar.DAY_OF_MONTH] = this.dayOfMonth\n" +
        "         calendar[Calendar.HOUR_OF_DAY] = this.hour\n" +
        "         calendar[Calendar.MINUTE] = this.minute\n" +
        "         calendar[Calendar.SECOND] = this.second\n" +
        "       }\n" +
        "       else             -> {\n" +
        "         // Ne rien faires\n" +
        "       }\n" +
        "     }\n" +
        "\n" +
        "     return calendar\n" +
        "   }", true)
  }

  /**
   * Adds a comment to the create fonction.
   */
  private fun addCommentFunction(classFactory: ClassFactory) {
    emit("  /**", true)
    emit(classFactory.firstLigneComment, true)
    emit("   *", true)
    emit("   * This is a complex type.", true)
    emit("   *", true)
    classFactory.attributes.forEach{ emit("   * @param ${it.name}", true) }
    emit("   * @return A new `${classFactory.javaPackage}` XML instance", true)
    emit("   */", true)
  }

  /**
   * Adds the body of the crate fonction.
   */
  private fun addBodyFunction(classFactory: ClassFactory) {
    val functionDeclaration = "${indentation(1)}fun create${classFactory.className}("

    emit(functionDeclaration, false)
    classFactory.attributes.forEachIndexed { index, attribute ->
      val indent = " ".repeat(if (index == 0) 0 else functionDeclaration.length)
      val name = attribute.name + (if (attribute.isList) "Array" else "")
      val type = (if (attribute.isList) "Array<" else "") +
        attribute.type +
        (if (attribute.isList) ">" else "") +
        (if (!attribute.Required) "? = ${attribute.defaultValue}" else "") +
        (if (index == classFactory.attributes.size-1) ")" else ",")

      emit("$indent$name: $type  ${attribute.commentName}", true)
    }
    emit("${indentation(2)}: ${classFactory.className.capitalize()}", true)
    emit("${indentation(1)}{", true)
    emit("${indentation(2)}val new${classFactory.className}: ${classFactory.className} = ${classFactory.className}.Factory.newInstance()\n", true)
    classFactory.attributes.forEach{ attribute ->
      val parameterName = attribute.name + if(attribute.isList) "Array" else ""
      val calendar = if (attribute.isCalendarAttribute) ".toCalendar()" else ""
<<<<<<< HEAD
      val value = if (attribute.hasStringEnumValues && !attribute.simpleType.isEmpty()) attribute.simpleType + ".Enum.forString($name$calendar)" else "$name$calendar"

      if(attribute.Required) {
        emit("${indentation(2)}new${classFactory.className}.$name = $value", true)
      } else {
        if(!"String".equals(attribute.type)) {
          emit("${indentation(2)}$name?.let { new${classFactory.className}.$name = $value }", true)
        } else {
          emit("${indentation(2)}if (!$name.isNullOrBlank()) {", true)
          emit("${indentation(3)}new${classFactory.className}.$name = $value", true)
          emit("${indentation(2)}}", true)
        }
      }
=======
      val value = if (attribute.hasStringEnumValues && !attribute.simpleType.isEmpty()) attribute.simpleType + ".Enum.forString($parameterName$calendar)" else
        "$parameterName$calendar"
      val attributeName = when {
        attribute.isReserved && !attribute.isList -> "`${parameterName.substring(1)}`"
        attribute.isReserved && attribute.isList -> parameterName.substring(1)
        else -> parameterName
      }
      if(attribute.Required)
        emit("${indentation(2)}new${classFactory.className}.$attributeName = $value", true)
      else
        emit("${indentation(2)}$parameterName?.let { new${classFactory.className}.$attributeName = $value }", true)
>>>>>>> 516a8eee
    }
    emit("\n${indentation(2)}return new${classFactory.className}", true)
    emit("${indentation(1)}}\n", true)
  }

  /**
   * Adds import bloc to the beginning of the generated factory.
   */
  private fun printImports() {
    addToCalendarImports()
    if (importFactory.isNotEmpty()) {
      val groupedPackages = importFactory.distinct()
        .sortedWith(compareBy({ it.startsWith("com") }, { it.startsWith("org") }, { it }))
        .groupBy { it.substringBeforeLast(".") }
      var string = ""

      groupedPackages.forEach { (_, subPackages) ->
        string += "import " + subPackages.joinToString("\nimport ") + "\n"
      }
      emit(string, true)
    }
  }

  /**
   * Adds the specific create function's body.
   */
  private fun addSpecificCreateFunction(classFactory: ClassFactory) {
    emit("  /**", true)
    emit(classFactory.firstLigneComment, true)
    emit("   *", true)
    emit("   * This is a complex type.", true)
    emit("   *", true)
    emit("   * @param ${classFactory.className.decapitalize()}s", true)
    emit("   * @return A new `${classFactory.javaPackage}` XML instance", true)
    emit("   */", true)
    emit("${indentation(1)}fun create${classFactory.className}(${classFactory.className.decapitalize()}s: Array<XmlObject>): ${classFactory.className}Document.${classFactory.className} {", true)
    emit("${indentation(2)}val new${classFactory.className} = ${classFactory.className}Document.${classFactory.className}.Factory.newInstance()\n", true)
    emit("${indentation(2)}${classFactory.className.decapitalize()}s.forEach { ${classFactory.className.decapitalize()} ->", true)
    emit("${indentation(3)}when(${classFactory.className.decapitalize()}) {", true)
    classFactory.attributes.forEach { attribute ->
      emit("${indentation(4)}is ${attribute.type}${" ".repeat((40 - attribute.type.length).absoluteValue)}-> new${classFactory.className}.add(${attribute.name} = ${classFactory.className.decapitalize()})", true)
    }
    emit("${indentation(3)}}", true)
    emit("${indentation(2)}}\n", true)
    emit("${indentation(2)}return new${classFactory.className}", true)
    emit("${indentation(1)}}\n", true)
  }

  /**
   * Adds the specific add function's body.
   */
  private fun addSpecificAddFunction(classFactory: ClassFactory) {
    val fonctionDeclaration = "${indentation(1)}fun ${classFactory.className}Document.${classFactory.className}.add("

    emit(fonctionDeclaration, false)
    classFactory.attributes.forEachIndexed { index, attribute ->
      val indent = " ".repeat(if (index == 0) 0 else fonctionDeclaration.length)
      val end = if (index == classFactory.attributes.size - 1) ")" else ","

      emit("$indent${attribute.name}: ${attribute.type}? = null$end", true)
    }
    emit("${indentation(1)}{", true)
    classFactory.attributes.forEach { attribute ->
      emit("${indentation(2)}${attribute.name}?.let { this.addNew${attribute.type}().set(it) }", true)
    }
    emit("${indentation(1)}}\n", true)
  }

  /**
   * Adds the specific size function's body.
   */
  private fun addSpecificSizeFunction(classFactory: ClassFactory) {
    emit("${indentation(1)}fun ${classFactory.className}Document.${classFactory.className}.size(): Int {", true)
    emit("${indentation(2)}return ", false)
    classFactory.attributes.forEachIndexed { index, attribute ->
      val indent = " ".repeat(if (index == 0) 0 else Constants.INDENTATION * 2 + 7)
      val end = if (index == classFactory.attributes.size - 1) "" else " +"

      emit("${indent}this.${attribute.name}Array.size$end", true)
    }
    emit("${indentation(1)}}", true)
  }

  /**
   * Get the kotlin type of an xmlType entered as a string.
   */
  private fun getKotlinTypeForProperty(type: SchemaType): String {

    val xmlType = if (!type.isSimpleType || type.fullJavaName.startsWith("org.apache.xmlbeans"))
      type.fullJavaName.split(".").last().replace("$", ".")
    else type.baseType.name.localPart

    return when (xmlType) {
      "XmlDate", "date" -> {
        importFactory.add("java.time.LocalDate")
        "LocalDate"
      }
      "XmlByte", "byte" -> "Byte"
      "XmlHexBinary", "hexBinary" -> "ByteArray"
      "XmlTime", "time" -> {
        importFactory.add("java.time.LocalTime")
        "LocalTime"
      }
      "XmlDateTime", "dateTime" -> {
        importFactory.add("java.time.LocalDateTime")
        "LocalDateTime"
      }
      "XmlDuration", "duration" -> {
        importFactory.add("java.time.Duration")
        "Duration"
      }
      "XmlDecimal" -> {
        importFactory.add("java.math.BigDecimal")
        "BigDecimal"
      }
      "decimal" -> {
        val totalDigits = type.getDigits(SchemaType.FACET_TOTAL_DIGITS)
        val fractionDigits = type.getDigits(SchemaType.FACET_FRACTION_DIGITS)

        if (totalDigits == null && fractionDigits == null) {
          importFactory.add("java.math.BigDecimal")
          "BigDecimal"
        } else if (fractionDigits == 0) {
          when {
            totalDigits == null -> {
              importFactory.add("java.math.BigDecimal")
              "BigDecimal"
            }
            totalDigits <= 9 -> {
              "Int"
            }
            totalDigits <= 18 -> {
              "Long"
            }
            else -> {
              importFactory.add("java.math.BigInteger")
              "BigInteger"
            }
          }
        } else {
          importFactory.add("java.math.BigDecimal")
          "BigDecimal"
        }
      }
      "XmlInt", "int" -> "Int"
      "XmlString", "string" -> "String"
      "XmlBoolean", "boolean" -> "Boolean"
      "XmlLong", "long" -> "Long"
      "XmlShort", "short" -> "Short"
      "XmlDouble", "double" -> "Double"
      else -> xmlType
    }
  }

  /**
   * Prints the factory by creating static methods.
   */
  private fun printFactory(factory: Factory) {
      startFactory(factory.fullName)
      classesFactory.forEach {
        addCommentFunction(it)
        addBodyFunction(it)
        if (it.hasChoiceBloc) {
          addSpecificCreateFunction(it)
          addSpecificAddFunction(it)
          addSpecificSizeFunction(it)
        }
      }
      addToCalendarFunction()
      emit("}", false)
      classesFactory.clear()
      importFactory.clear()
    }

  /**
   * Retrieves all derived properties of a schema type, including those inherited from base types
   * with the same name.
   *
   * @param schemaType The schema type to retrieve derived properties from.
   * @return An array of unique derived properties.
   */
  private fun getDerivedProperties(schemaType: SchemaType): Array<SchemaProperty> {
    val name = schemaType.name ?: return schemaType.derivedProperties

    if (name != schemaType.baseType.name) return schemaType.derivedProperties

    val propsByName = schemaType.derivedProperties.associateByTo(mutableMapOf(), { it.name }, { it })

    var baseType = schemaType.baseType
    while (baseType != null && name == baseType.name) {
      baseType.derivedProperties.forEach { prop ->
        propsByName.putIfAbsent(prop.name, prop)
      }
      baseType = baseType.baseType
    }
    return propsByName.values.toTypedArray()
  }

  /**
   * Retrieves all properties that are visible on a schema type, including those inherited
   * from base types.
   *
   * @param schemaType The schema type to retrieve properties from.
   * @return An array of all visible properties.
   */
  private fun getAllSeenProperties(schemaType: SchemaType): Array<SchemaProperty> {
    val properties = mutableListOf<SchemaProperty>()
    var sType = schemaType

    do {
      properties.addAll(getDerivedProperties(sType))
      sType = sType.baseType
    } while (sType.baseType != null)

    return properties.toTypedArray()
  }

  /**
   * Prints the top comments of the generated factory.
   */
  private fun printTopComment(factoryName: String, printHeader: Boolean) {
    if (printHeader) {
      emit(Constants.HEADER, true)
    }

    emit("/*", true)
    emit(" * Factory name: $factoryName", true)
    emit(" *", true)
    emit(" * Automatically generated - do not modify.", true)
    emit(" */", true)
    emit("", true)
  }

  /**
   * Prints the package of the generated factory.
   */
  private fun printPackage(pkg: String) {
    emit("package $pkg", true)
    emit("", true)
  }

  /**
   * Prints the top comments of the generated factory.
   */
  private fun startFactory(name: String) {
    emit("object $name {", true)
    emit("", true)
  }

  /**
   * Writes a string to the writer and optionally appending a newline character at the end.
   *
   * @param str The string to write.
   * @param newLine Whether to append a newline character at the end.
   */
  private fun emit(str: String, newLine: Boolean) {
    try {
      writer!!.write(str)
    } catch (cce: CharacterCodingException) {
      writer!!.write(makeSafe(str))
    }

    if (newLine) {
      writer!!.write("\n")
    }
  }

  /**
   * Get the first ligne comment of the fonctions.
   */
  private fun getFirstLigneComment(schemaType: SchemaType): String {
    var name = schemaType.name

    if (name == null) {
      if (schemaType.isDocumentType) {
        name = schemaType.documentElementName
      } else if (schemaType.isAttributeType) {
        name = schemaType.attributeTypeAttributeName
      } else if (schemaType.containerField != null) {
        name = schemaType.containerField.name
      }
    }

    val namespace = if (name?.namespaceURI != null) name.localPart + "(@" + name.namespaceURI + ")"
    else name.localPart

    return if (schemaType.isDocumentType) {
      "   * A document containing one $namespace element."
    } else if (schemaType.isAttributeType) {
      "   * A document containing one $namespace attribute."
    } else {
      "   * An XML $namespace."
    }
  }

  /**
   * Replaces characters in the input string that cannot be encoded in the default character set
   * with their Unicode escape sequence.
   *
   * @param str The input string to make safe.
   * @return A string with characters that cannot be encoded replaced by their Unicode escape sequence.
   */
  private fun makeSafe(str: String): String {
    val charset = Charset.defaultCharset() ?: throw IllegalStateException("Default character set is null!")
    val cEncoder = charset.newEncoder()
    val result = StringBuilder()

    for (char in str) {
      if (cEncoder.canEncode(char)) {
        result.append(char)
      } else {
        val hexValue = char.code.toString(16).padStart(4, '0')

        result.append("\\u").append(hexValue)
      }
    }
    return result.toString()
  }

  //  Variables
  val indentation = { repeat: Int -> " ".repeat(Constants.INDENTATION * repeat) }
  val classesFactory: MutableList<ClassFactory> = mutableListOf()
  val importFactory: MutableList<String> = mutableListOf()
}

/**
 * Represents an attribute of a class.
 *
 * @attribute name The name of the attribute.
 * @attribute type The type of the attribute.
 * @attribute isList Whether the attribute is a list.
 * @attribute defaultValue The default value of the attribute.
 * @attribute isElement Whether the attribute is an element.
 * @attribute isReserved Whether the attribute name is a reserved Kotlin worK.
 * @attribute isCalendarAttribute Whether the attribute is a calendar attribute.
 * @attribute Required Whether the attribute is required.
 * @attribute commentName The comment name of the attribute.
 * @attribute simpleType The simple type of the attribute.
 * @attribute hasStringEnumValues Whether the attribute has string enumeration values or not.
 */
data class Attribute(var name: String,
                     var type: String,
                     var isList: Boolean,
                     var defaultValue: String,
                     var isElement: Boolean,
                     var isReserved: Boolean,
                     var isCalendarAttribute: Boolean,
                     val Required: Boolean,
                     var commentName: String = "",
                     val simpleType: String,
                     val hasStringEnumValues: Boolean)

/**
 * Represents a class factory.
 *
 * @attribute className The name of the class.
 * @attribute returnType The return type of the class.
 * @attribute attributes The list of attributes of the class.
 * @attribute hasChoiceBloc Whether the class has a choice bloc.
 * @attribute firstLigneComment The first line comment of the class.
 * @attribute javaPackage The Java package of the class.
 */
data class ClassFactory(var className: String = "",
                        var returnType: String = "",
                        val attributes: MutableList<Attribute> = mutableListOf(),
                        var hasChoiceBloc: Boolean = false,
                        var firstLigneComment: String = "",
                        var javaPackage: String = "")<|MERGE_RESOLUTION|>--- conflicted
+++ resolved
@@ -248,35 +248,26 @@
     emit("${indentation(1)}{", true)
     emit("${indentation(2)}val new${classFactory.className}: ${classFactory.className} = ${classFactory.className}.Factory.newInstance()\n", true)
     classFactory.attributes.forEach{ attribute ->
-      val parameterName = attribute.name + if(attribute.isList) "Array" else ""
+      val parameterName = attribute.name + if (attribute.isList) "Array" else ""
       val calendar = if (attribute.isCalendarAttribute) ".toCalendar()" else ""
-<<<<<<< HEAD
-      val value = if (attribute.hasStringEnumValues && !attribute.simpleType.isEmpty()) attribute.simpleType + ".Enum.forString($name$calendar)" else "$name$calendar"
-
-      if(attribute.Required) {
-        emit("${indentation(2)}new${classFactory.className}.$name = $value", true)
-      } else {
-        if(!"String".equals(attribute.type)) {
-          emit("${indentation(2)}$name?.let { new${classFactory.className}.$name = $value }", true)
-        } else {
-          emit("${indentation(2)}if (!$name.isNullOrBlank()) {", true)
-          emit("${indentation(3)}new${classFactory.className}.$name = $value", true)
-          emit("${indentation(2)}}", true)
-        }
-      }
-=======
-      val value = if (attribute.hasStringEnumValues && !attribute.simpleType.isEmpty()) attribute.simpleType + ".Enum.forString($parameterName$calendar)" else
-        "$parameterName$calendar"
+      val value = if (attribute.hasStringEnumValues && !attribute.simpleType.isEmpty()) attribute.simpleType + ".Enum.forString($parameterName$calendar)" else "$parameterName$calendar"
+
       val attributeName = when {
         attribute.isReserved && !attribute.isList -> "`${parameterName.substring(1)}`"
         attribute.isReserved && attribute.isList -> parameterName.substring(1)
         else -> parameterName
       }
-      if(attribute.Required)
+      if(attribute.Required) {
         emit("${indentation(2)}new${classFactory.className}.$attributeName = $value", true)
-      else
-        emit("${indentation(2)}$parameterName?.let { new${classFactory.className}.$attributeName = $value }", true)
->>>>>>> 516a8eee
+      } else {
+        if(!"String".equals(attribute.type)) {
+          emit("${indentation(2)}$parameterName?.let { new${classFactory.className}.$attributeName = $value }", true)
+        } else {
+          emit("${indentation(2)}if (!$parameterName.isNullOrBlank()) {", true)
+          emit("${indentation(3)}new${classFactory.className}.$attributeName = $value", true)
+          emit("${indentation(2)}}", true)
+        }
+      }
     }
     emit("\n${indentation(2)}return new${classFactory.className}", true)
     emit("${indentation(1)}}\n", true)
