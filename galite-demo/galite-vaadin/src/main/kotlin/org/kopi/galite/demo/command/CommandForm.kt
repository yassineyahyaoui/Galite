/*
 * Copyright (c) 2013-2022 kopiLeft Services SARL, Tunis TN
 *
 * This library is free software; you can redistribute it and/or
 * modify it under the terms of the GNU Lesser General Public
 * License version 2.1 as published by the Free Software Foundation.
 *
 * This library is distributed in the hope that it will be useful,
 * but WITHOUT ANY WARRANTY; without even the implied warranty of
 * MERCHANTABILITY or FITNESS FOR A PARTICULAR PURPOSE. See the GNU
 * Lesser General Public License for more details.
 *
 * You should have received a copy of the GNU Lesser General Public
 * License along with this library; if not, write to the Free Software
 * Foundation, Inc., 51 Franklin Street, Fifth Floor, Boston, MA  02110-1301  USA
 */
package org.kopi.galite.demo.command

import java.util.Locale

import org.kopi.galite.demo.database.Client
import org.kopi.galite.demo.database.Command
import org.kopi.galite.demo.database.Purchase
import org.kopi.galite.demo.desktop.runForm
import org.kopi.galite.visual.VColor
import org.kopi.galite.visual.VExecFailedException
import org.kopi.galite.visual.form.VBlock
import org.kopi.galite.visual.form.VField
import org.kopi.galite.visual.database.transaction
import org.kopi.galite.visual.domain.COLOR
import org.kopi.galite.visual.domain.CodeDomain
import org.kopi.galite.visual.domain.INT
import org.kopi.galite.visual.dsl.common.Icon
import org.kopi.galite.visual.dsl.common.Mode
import org.kopi.galite.visual.dsl.form.Access
import org.kopi.galite.visual.dsl.form.Block
import org.kopi.galite.visual.dsl.form.BlockOption
<<<<<<< HEAD
=======
import org.kopi.galite.visual.dsl.form.Border
>>>>>>> 9b9435ac
import org.kopi.galite.visual.dsl.form.DictionaryForm
import org.kopi.galite.visual.dsl.form.Key

class CommandForm : DictionaryForm(title = "Commands", locale = Locale.UK) {
  val page = page("Command")

  init {
    insertMenus()
    insertCommands()
  }

  val list = actor(menu = actionMenu, label = "List", help = "Display List", ident = "list") {
    key = Key.F1
    icon = Icon.LIST
  }

  val tb1 = page.insertBlock(BlockCommand()) {
    command(item = report) {
      createReport {
        CommandR()
      }
    }

    command(item = list) {
      recursiveQuery()
    }

    command(item = _break) {
      resetBlock()
    }

    command(item = serialQuery) {
      serialQuery()
    }

    command(item = dynamicReport) {
      createDynamicReport()
    }
    command(item = list) { recursiveQuery() }
    command(item = save, Mode.INSERT, Mode.UPDATE) { save(block) }
  }

  val purchases = page.insertBlock(BlockPurchase()) {
    command(item = deleteLine) { deleteLine(block) }
  }

  inner class BlockCommand : Block("Commands", 1, 10) {
    val u = table(Command)
    val v = table(Client)

    val numCmd = hidden(domain = INT(20)) {
      label = "Number"
      help = "The command number"
      columns(u.numCmd)
    }

    val idClt = mustFill(domain = INT(25), position = at(1, 1)) {
      label = "Client ID"
      help = "The client ID"
      columns(u.idClt, v.idClt) {
        priority = 1
      }
    }
    val paymentMethod = mustFill(domain = Payment, position = at(3, 1)) {
      label = "Payment method"
      help = "The payment method"
      columns(u.paymentMethod) {
        priority = 1
      }
    }
    val statusCmd = mustFill(domain = CommandStatus, position = at(4, 1)) {
      label = "Command status"
      help = "The command status"
      columns(u.statusCmd) {
        priority = 1
      }
    }

    init {
      blockVisibility(Access.VISIT, Mode.QUERY)
    }

    val PostqryTrigger = trigger(POSTQRY) {
      purchases.idClt[0] = idClt.value
      purchases.load()
      for (rec in 0 until purchases.block.bufferSize) {
        if (purchases.block.isRecordFilled(rec)) {
          purchases.colorRecord(rec)
        }
      }
    }

    /**
     * Save block
     */
    fun save(b: VBlock) {
      tb1.block.validate()

      if (!purchases.isFilled()) {
        purchases.currentRecord = 0
        throw VExecFailedException("Purchase block is empty.")
      }

      transaction {
        tb1.block.save()
        purchases.block.save()
      }

      b.form.reset()
    }
  }

  inner class BlockPurchase : Block("Purchase", 10, 10) {
    val u = table(Purchase)

    val numPurchase = hidden(domain = INT(20)) {
      label = "Number"
      help = "The purchase number"
      columns(u.id)
    }
    val idClt = mustFill(domain = INT(25), position = at(1, 1)) {
      label = "Client ID"
      help = "The client ID"
      columns(u.idClt)
    }
    val idProduct = mustFill(domain = INT(20), position = at(2, 1)) {
      label = "Product ID"
      help = "The Product ID"
      columns(u.idPdt)
    }
    val quantity = mustFill(domain = INT(7), position = at(4, 1)) {
      label = "Quantity"
      help = "quantity of the current purchase"
      columns(u.quantity)
    }

<<<<<<< HEAD
    val color = mustFill(domain = COLOR, position = at(4, 1)) {
=======
    val color = mustFill(domain = COLOR, position = at(5, 1)) {
>>>>>>> 9b9435ac
      label = "color"
      help = "color [for test purpose] "
      columns(u.color)
    }

    init {
      blockVisibility(Access.VISIT, Mode.QUERY)
      options(BlockOption.NODETAIL)
<<<<<<< HEAD
=======
      border = Border.LINE
>>>>>>> 9b9435ac
    }

    /**
     * Delete line from no detail block.
     */
    fun deleteLine(b: VBlock) {
      val rec: Int = b.activeRecord

      if ( rec == -1) return
      if (b.isRecordFilled(rec)) {
        b.setRecordDeleted(rec, true)
        transaction { b.refreshLookup(rec) }
      }
      b.form.gotoBlock(b)
      b.gotoRecord(rec + 1)
    }

    /**
     * Color record using color field.
     */
    fun colorRecord(rec: Int) {
      if (block.isRecordFilled(rec)) {
        var backgroundColor = VColor.WHITE

        color.vField.getColor(rec)?.let { backgroundColor = VColor(it.red, it.green, it.blue) }
        for (field in block.fields) {
          if (field.getType() != VField.MDL_FLD_COLOR) {
            field.setColor(rec, VColor.BLACK, backgroundColor)
            field.fireColorChanged(rec)
          }
        }
      }
    }
  }

  object Payment : CodeDomain<String>() {
    init {
      "cash" keyOf "cash"
      "check" keyOf "check"
      "bank card" keyOf "bank card"
    }
  }

  object CommandStatus : CodeDomain<String>() {
    init {
      "in preparation" keyOf "in preparation"
      "available" keyOf "available"
      "delivered" keyOf "delivered"
      "canceled" keyOf "canceled"
    }
  }
}

fun main() {
  runForm(form = CommandForm::class)
}<|MERGE_RESOLUTION|>--- conflicted
+++ resolved
@@ -35,10 +35,7 @@
 import org.kopi.galite.visual.dsl.form.Access
 import org.kopi.galite.visual.dsl.form.Block
 import org.kopi.galite.visual.dsl.form.BlockOption
-<<<<<<< HEAD
-=======
 import org.kopi.galite.visual.dsl.form.Border
->>>>>>> 9b9435ac
 import org.kopi.galite.visual.dsl.form.DictionaryForm
 import org.kopi.galite.visual.dsl.form.Key
 
@@ -175,11 +172,7 @@
       columns(u.quantity)
     }
 
-<<<<<<< HEAD
-    val color = mustFill(domain = COLOR, position = at(4, 1)) {
-=======
     val color = mustFill(domain = COLOR, position = at(5, 1)) {
->>>>>>> 9b9435ac
       label = "color"
       help = "color [for test purpose] "
       columns(u.color)
@@ -188,10 +181,7 @@
     init {
       blockVisibility(Access.VISIT, Mode.QUERY)
       options(BlockOption.NODETAIL)
-<<<<<<< HEAD
-=======
       border = Border.LINE
->>>>>>> 9b9435ac
     }
 
     /**
