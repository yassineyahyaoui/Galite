--- conflicted
+++ resolved
@@ -43,11 +43,7 @@
   val idClt =                   integer("CLIENT").references(Client.idClt)
   val idPdt =                   integer("PRODUCT").references(Product.idPdt)
   val quantity =                integer("QUANTITY")
-<<<<<<< HEAD
-  val color =                   blob("COLOR")
-=======
   val color =                   color("COLOR")
->>>>>>> 9b9435ac
 }
 
 object Product : Table("PRODUCTS") {
