--- conflicted
+++ resolved
@@ -135,7 +135,6 @@
       salesBlock.load()
     }
 
-<<<<<<< HEAD
     /**
      * Save block
      */
@@ -145,21 +144,6 @@
       if (!salesBlock.isFilled()) {
         salesBlock.currentRecord = 0
         throw VExecFailedException("Sales block is empty.")
-=======
-    init {
-      command(item = report) {
-        createReport {
-          ClientR()
-        }
-      }
-      command(item = pivotTable) {
-        createPivotTable {
-          ClientP()
-        }
-      }
-      command(item = dynamicReport) {
-        createDynamicReport()
->>>>>>> 5ee987af
       }
 
       transaction {
@@ -172,6 +156,7 @@
 
     init {
       command(item = report) { createReport { ClientR() } }
+      command(item = pivotTable) { createPivotTable { ClientP() } }
       command(item = dynamicReport) { createDynamicReport() }
       command(item = insertMode, Mode.QUERY, Mode.UPDATE) { insertMode() }
       command(item = list) { recursiveQuery() }
@@ -222,50 +207,11 @@
     init {
       border = Border.LINE
 
-<<<<<<< HEAD
       command(item = showHideFilter) { showHideFilter() }
       command(item = report) { createReport { ClientR() } }
+      command(item = pivotTable) { createPivotTable { ClientP() } }
       command(item = dynamicReport) { createDynamicReport() }
       command(item = list) { recursiveQuery() }
-=======
-      command(item = showHideFilter) {
-        showHideFilter()
-      }
-
-      command(item = report) {
-        createReport {
-          ClientR()
-        }
-      }
-      command(item = pivotTable) {
-        createPivotTable {
-          ClientP()
-        }
-      }
-      command(item = dynamicReport) {
-        createDynamicReport()
-      }
-      command(item = list) {
-        recursiveQuery()
-      }
-      command(item = interSave) {
-        val rec: Int = salesBlock.activeRecord
-
-        salesBlock.validate()
-
-        if (!salesBlock.isFilled()) {
-          salesBlock.currentRecord = 0
-          throw VExecFailedException()
-        }
-
-        transaction {
-          salesBlock.save()
-        }
-
-        gotoBlock(salesBlock)
-        salesBlock.gotoRecord(if (salesBlock.isRecordFilled(rec)) rec + 1 else rec)
-      }
->>>>>>> 5ee987af
     }
   }
 
