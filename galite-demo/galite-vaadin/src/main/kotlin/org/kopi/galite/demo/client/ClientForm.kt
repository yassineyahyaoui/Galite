/*
 * Copyright (c) 2013-2024 kopiLeft Services SARL, Tunis TN
 *
 * This library is free software; you can redistribute it and/or
 * modify it under the terms of the GNU Lesser General Public
 * License version 2.1 as published by the Free Software Foundation.
 *
 * This library is distributed in the hope that it will be useful,
 * but WITHOUT ANY WARRANTY; without even the implied warranty of
 * MERCHANTABILITY or FITNESS FOR A PARTICULAR PURPOSE. See the GNU
 * Lesser General Public License for more details.
 *
 * You should have received a copy of the GNU Lesser General Public
 * License along with this library; if not, write to the Free Software
 * Foundation, Inc., 51 Franklin Street, Fifth Floor, Boston, MA  02110-1301  USA
 */

package org.kopi.galite.demo.client

import java.util.Locale

import org.jetbrains.exposed.sql.SqlExpressionBuilder
import org.jetbrains.exposed.sql.stringLiteral

import org.kopi.galite.demo.database.Client
import org.kopi.galite.demo.database.Product
import org.kopi.galite.demo.database.Purchase
import org.kopi.galite.demo.desktop.runForm
import org.kopi.galite.visual.VExecFailedException
import org.kopi.galite.visual.database.transaction
import org.kopi.galite.visual.domain.BOOL
import org.kopi.galite.visual.domain.DECIMAL
import org.kopi.galite.visual.domain.INT
import org.kopi.galite.visual.domain.ListDomain
import org.kopi.galite.visual.domain.STRING
import org.kopi.galite.visual.dsl.common.Icon
import org.kopi.galite.visual.dsl.common.Mode
import org.kopi.galite.visual.dsl.form.Block
import org.kopi.galite.visual.dsl.form.BlockOption
import org.kopi.galite.visual.dsl.form.Border
import org.kopi.galite.visual.dsl.form.DictionaryForm
import org.kopi.galite.visual.dsl.form.FieldOption
import org.kopi.galite.visual.dsl.form.Key
import org.kopi.galite.visual.form.VBlock

class ClientForm : DictionaryForm(title = "Clients", locale = Locale.UK) {

  init {
    insertMenus()
    insertCommands()

    trigger(INIT) {
      salesBlock.setMode(Mode.INSERT)
    }
  }

  val list = actor(menu = actionMenu, label = "List", help = "Display List", ident = "list") {
    key = Key.F10
    icon = Icon.LIST
  }

  val clientsPage= page("Clients")
  val detailsPage= page("Details")
  val clientsBlock = clientsPage.insertBlock(Clients())
  val salesBlock = clientsPage.insertBlock(Sales())

  inner class Clients : Block("Clients", 1, 100) {
    val c = table(Client, Client.idClt)

    val clientID = visit(domain = ClientID, position = at(1, 1..2)) {
      label = "ID"
      help = "The client id"
      columns(c.idClt) {
        priority = 5
        onUpdateSkipped()
        onInsertSkipped()
      }
      value = 1
    }
    val firstName = visit(domain = STRING(25), position = at(2, 1)) {
      label = "First Name"
      help = "The client first name"
      columns(c.firstNameClt) {
        priority = 4
      }
    }
    val name = visit(domain = STRING(25), position = at(2, 2)) {
      label = "Last name"
      help = "The client last name"
      columns(c.lastNameClt) {
        priority = 3
      }
    }
    val age = visit(domain = INT(3), position = at(2, 3)) {
      label = "Age"
      help = "The client age"
      columns(c.ageClt) {
        priority = 2
      }
    }
    val email = visit(domain = STRING(25), position = at(3, 1)) {
      label = "Email"
      help = "The mail adress"
      columns(c.mail) {
        priority = 1
      }
    }
    val address = visit(domain = STRING(20), position = at(3, 2)) {
      label = "Address"
      help = "The client address"
      columns(c.addressClt)
    }
    val country = visit(domain = STRING(12), position = at(4, 1)) {
      label = "Country"
      help = "The client country"
      columns(c.countryClt)
    }
    val city = visit(domain = STRING(12), position = at(4, 2)) {
      label = "City"
      help = "The client city"
      columns(c.cityClt)
    }
    val zipCode = visit(domain = INT(12), position = follow(city)) {
      label = "Zip code"
      help = "The client zip code"
      columns(c.zipCodeClt)
    }
    val active = visit(domain = BOOL, position = at(5, 1)) {
      label = "Active ?"
      help = "Is the user active?"
      columns(c.activeClt)
    }

    val PostqryTrigger = trigger(POSTQRY) {
      salesBlock.clientID[0] = clientID.value
      salesBlock.load()
    }

    /**
     * Save block
     */
    fun save(b: VBlock) {
      clientsBlock.block.validate()
      salesBlock.block.validate()

      if (!salesBlock.isFilled()) {
        salesBlock.currentRecord = 0
        throw VExecFailedException("Sales block is empty.")
      }

      transaction {
        clientsBlock.block.save()
        salesBlock.block.save()
      }

      b.form.reset()
    }

    init {
      command(item = chart) { createChart { ClientChart() } }
      command(item = report) { createReport { ClientR() } }
      command(item = pivotTable) { createPivotTable { ClientP() } }
      command(item = dynamicReport) { createDynamicReport() }
      command(item = insertMode, Mode.QUERY, Mode.UPDATE) { insertMode() }
      command(item = list) { recursiveQuery() }
      command(item = save, Mode.INSERT, Mode.UPDATE) { save(block) }
    }
  }

  inner class Sales : Block("Sales", 10, 10) {
    val S = table(Purchase)
    val P = table(Product)

    val clientID = hidden(domain = INT(5)) {
      alias = clientsBlock.clientID
      columns(S.idClt)
    }
    val purchaseID = skipped(domain = INT(5), position = at(1, 1..2)) {
      label = "ID"
      help = "The purchase id"
      columns(S.id)
      options(FieldOption.SORTABLE)
    }
    val productID = mustFill(domain = ProductID, position = at(1, 3)) {
      label = "Product"
      help = "The product id"
      columns(P.idPdt, S.idPdt)
      trigger(POSTCHG) {
        block.fetchLookupFirst(vField)
      }
    }
    val description = visit(domain = STRING(25), position = at(2, 1)) {
      label = "Description"
      help = "The item description"
      columns(P.description)
      options(FieldOption.SORTABLE)
    }
    val quantity = mustFill(domain = INT(7), position = at(2, 2)) {
      label = "Quantity"
      help = "The number of items"
      columns(S.quantity)
    }
    val price = visit(domain = DECIMAL(10, 5), position = at(2, 2)) {
      label = "Price"
      help = "The item price"
      columns(P.price)
    }

    init {
      border = Border.LINE
      options(BlockOption.NODETAIL)

      command(item = showHideFilter) { showHideFilter() }
      command(item = report) { createReport { ClientR() } }
      command(item = pivotTable) { createPivotTable { ClientP() } }
      command(item = dynamicReport) { createDynamicReport() }
<<<<<<< HEAD
      command(item = list) { recursiveQuery() }
    }
=======
      command(item = list) { recursiveQuery() } }
>>>>>>> 9b9435ac
  }

  object ClientID : ListDomain<Int>(30) {
    override val table = Client
    init {
      "Id"      keyOf Client.idClt                                      hasWidth 30
      "Name"    keyOf SqlExpressionBuilder.concat(Client.firstNameClt,
                                                  stringLiteral(" "),
                                                  Client.lastNameClt)   hasWidth 76
      "Age"     keyOf Client.ageClt                                     hasWidth 3
    }
  }

  object ProductID : ListDomain<Int>(30) {
    override val table = Product
    init {
      "Id"              keyOf Product.idPdt                                     hasWidth 30
      "Description"     keyOf Product.description                               hasWidth 50
      "Price"           keyOf Product.price                                     hasWidth 12
    }
  }
}

fun main() {
  runForm(form = ClientForm::class)
}<|MERGE_RESOLUTION|>--- conflicted
+++ resolved
@@ -214,12 +214,8 @@
       command(item = report) { createReport { ClientR() } }
       command(item = pivotTable) { createPivotTable { ClientP() } }
       command(item = dynamicReport) { createDynamicReport() }
-<<<<<<< HEAD
       command(item = list) { recursiveQuery() }
     }
-=======
-      command(item = list) { recursiveQuery() } }
->>>>>>> 9b9435ac
   }
 
   object ClientID : ListDomain<Int>(30) {
