/*
 * Copyright (c) 2013-2022 kopiLeft Services SARL, Tunis TN
 *
 * This library is free software; you can redistribute it and/or
 * modify it under the terms of the GNU Lesser General Public
 * License version 2.1 as published by the Free Software Foundation.
 *
 * This library is distributed in the hope that it will be useful,
 * but WITHOUT ANY WARRANTY; without even the implied warranty of
 * MERCHANTABILITY or FITNESS FOR A PARTICULAR PURPOSE. See the GNU
 * Lesser General Public License for more details.
 *
 * You should have received a copy of the GNU Lesser General Public
 * License along with this library; if not, write to the Free Software
 * Foundation, Inc., 51 Franklin Street, Fifth Floor, Boston, MA  02110-1301  USA
 */
package org.kopi.galite.demo.database

import java.math.BigDecimal
import java.time.LocalDate
import java.time.LocalDateTime
import java.time.LocalTime
import java.time.ZoneId

import kotlin.reflect.KClass

import org.jetbrains.exposed.sql.Database
import org.jetbrains.exposed.sql.Schema
import org.jetbrains.exposed.sql.SchemaUtils
import org.jetbrains.exposed.sql.insert
import org.jetbrains.exposed.sql.nextIntVal
import org.jetbrains.exposed.sql.select
import org.jetbrains.exposed.sql.transactions.transaction
import org.kopi.galite.database.*
import org.kopi.galite.demo.bill.BillForm
import org.kopi.galite.demo.billproduct.BillProductForm
import org.kopi.galite.demo.client.ClientForm
import org.kopi.galite.demo.command.CommandForm
import org.kopi.galite.demo.product.ProductForm
import org.kopi.galite.demo.provider.ProviderForm
import org.kopi.galite.demo.stock.StockForm
import org.kopi.galite.demo.tasks.TasksForm
import org.kopi.galite.demo.taxRule.TaxRuleForm
import org.kopi.galite.type.Week

const val testURL = "jdbc:h2:mem:test;DB_CLOSE_DELAY=-1"
const val testDriver = "org.h2.Driver"
const val testUser = "admin"
const val testPassword = "admin"

/**
 * Connects to the database.
 */
fun connectToDatabase(url: String = testURL,
                      driver: String = testDriver,
                      user: String = testUser,
                      password: String = testPassword,
                      schema: String? = null
) {
  if (schema != null) {
    Database.connect(url, driver = driver, user = user, password = password, databaseConfig = databaseConfig(Schema(schema)))
  } else {
    Database.connect(url, driver = driver, user = user, password = password)
  }
}

/**
 * Initialises the database with creating the necessary tables and creates users.
 */
fun initDatabase() {
  transaction {
    dropDBSchemaTables()
    dropApplicationTables()
    createDBSchemaTables()
    createApplicationTables()
    insertIntoUsers(testUser, "administrator")
    addClients()
    addTaxRules()
    addProducts()
    addSales()
    addFourns()
    addStocks()
    addCmds()
    addBillPrdts()
    addBills()
    addTasks()
  }
  initModules()
}

/**
 * Creates DBSchema tables
 */
fun createApplicationTables() {
  list_Of_GShopApplicationTables.forEach { table ->
    SchemaUtils.create(table)
  }
  listOfSequences.forEach {
    SchemaUtils.createSequence(it)
  }
}

/**
 * Drops DBSchema tables
 */
fun dropApplicationTables() {
  list_Of_GShopApplicationTables.forEach { table ->
    SchemaUtils.drop(table)
  }
  listOfSequences.forEach {
    SchemaUtils.dropSequence(it)
  }
}

val list_Of_GShopApplicationTables = listOf(Client, Product, Stock, Provider,
                                            Bill, TaxRule, Command, BillProduct, Purchase,
                                            Task)

val listOfSequences = listOf(TASKId)

fun initModules() {
  transaction {
    insertIntoModule("1000", "org/kopi/galite/demo/Menu", 0)
    insertIntoModule("1001", "org/kopi/galite/demo/Menu", 1, "1000", ClientForm::class)
    insertIntoModule("2000", "org/kopi/galite/demo/Menu", 100)
    insertIntoModule("2001", "org/kopi/galite/demo/Menu", 101, "2000", CommandForm::class)
    insertIntoModule("3000", "org/kopi/galite/demo/Menu", 200)
    insertIntoModule("3001", "org/kopi/galite/demo/Menu", 201, "3000", ProductForm::class)
    insertIntoModule("4000", "org/kopi/galite/demo/Menu", 300)
    insertIntoModule("4001", "org/kopi/galite/demo/Menu", 301, "4000", BillForm::class)
    insertIntoModule("4010", "org/kopi/galite/demo/Menu", 401, "4000", BillProductForm::class)
    insertIntoModule("5000", "org/kopi/galite/demo/Menu", 500)
    insertIntoModule("5001", "org/kopi/galite/demo/Menu", 501, "5000", StockForm::class)
    insertIntoModule("6000", "org/kopi/galite/demo/Menu", 600)
    insertIntoModule("6001", "org/kopi/galite/demo/Menu", 601, "6000", TaxRuleForm::class)
    insertIntoModule("7000", "org/kopi/galite/demo/Menu", 700)
    insertIntoModule("7001", "org/kopi/galite/demo/Menu", 701, "7000", ProviderForm::class)
    insertIntoModule("8000", "org/kopi/galite/demo/Menu", 800)
    insertIntoModule("8001", "org/kopi/galite/demo/Menu", 801, "8000", TasksForm::class)
  }
}

/**
 * Creates DBSchema tables
 */
fun createDBSchemaTables() {
  list_Of_Tables.forEach { table ->
    SchemaUtils.create(table)
  }
}

/**
 * Drops DBSchema tables
 */
fun dropDBSchemaTables() {
  list_Of_Tables.forEach { table ->
    SchemaUtils.drop(table)
  }
  sequencesList.forEach { sequence ->
    SchemaUtils.dropSequence(sequence)
  }
}

/**
 * Inserts data into [Users] table
 */
fun insertIntoUsers(shortname: String,
                    userName: String) {
  Users.insert {
    it[uc] = 0
    it[ts] = 0
    it[shortName] = shortname
    it[name] = userName
    it[character] = shortname
    it[active] = true
    it[createdOn] = LocalDateTime.now()
    it[createdBy] = 1
    it[changedOn] = LocalDateTime.now()
    it[changedBy] = 1
  }
}

/**
 * Inserts data into [UserRights] table
 */
fun insertIntoUserRights(userName: String,
                         moduleName: String,
                         accessUser: Boolean) {
  UserRights.insert {
    it[ts] = 0
    it[module] = Modules.slice(Modules.id).select { Modules.shortName eq moduleName }.single()[Modules.id]
    it[user] = Users.slice(Users.id).select { Users.shortName eq userName }.single()[Users.id]
    it[access] = accessUser
  }
}

/**
 * Inserts data into [Modules] table
 */
fun insertIntoModule(shortname: String,
                     source: String,
                     priorityNumber: Int,
                     parentName: String = "-1",
                     className: KClass<*>? = null,
                     symbolNumber: Int? = null) {
  Modules.insert {
    it[uc] = 0
    it[ts] = 0
    it[shortName] = shortname
    it[parent] = if (parentName != "-1") Modules.select { shortName eq parentName }.single()[id] else -1
    it[sourceName] = source
    it[priority] = priorityNumber
    it[objectName] = if (className != null) className.qualifiedName!! else null
    it[symbol] = symbolNumber
  }
  insertIntoUserRights(testUser, shortname, true)
}

fun addClients() {
  addClient("Oussama", "Mellouli", "Marsa, tunis", 38, "example@mail", "Tunisia", "Tunis", 2001)
  addClient("Mohamed", "Salah", "10,Rue Lac", 56, "example@mail", "Tunisia", "Megrine", 2001)
  addClient("Khaled", "Guesmi", "14,Rue Mongi Slim", 35, "example@mail", "Tunisia", "Tunis", 6000)
  addClient("Ahmed", "Bouaroua", "10,Rue du Lac", 22, "example@mail", "Tunisia", "Mourouj", 5003)
}

fun addClient(firstName: String,
              lastName: String,
              address: String,
              age: Int,
              email: String,
              country: String,
              city: String,
              zipcode: Int,
              active: Boolean = true) {
  Client.insert {
    it[firstNameClt] = firstName
    it[lastNameClt] = lastName
    it[addressClt] = address
    it[ageClt] = age
    it[mail] = email
    it[countryClt] = country
    it[cityClt] = city
    it[zipCodeClt] = zipcode
    it[activeClt] = active
  }
}

fun addProducts() {
<<<<<<< HEAD
  addProduct("description Product 0", 1, "tax 1", "Men", "Supplier 0", BigDecimal("263"))
  addProduct("description Product 1", 2, "tax 2", "Men","Supplier 0", BigDecimal("314"))
  addProduct("description Product 2", 3, "tax 2", "Women","Supplier 0", BigDecimal("180"))
  addProduct("description Product 3", 1, "tax 3", "Children","Supplier 0", BigDecimal("65"))
=======
  // That data is used in automated tests
  addProduct(0, "description Product 0", 1, "tax 1", "Men", "Supplier 0", BigDecimal("263"))
  addProduct(1, "description Product 1", 2, "tax 2", "Men","Supplier 0", BigDecimal("314"))
  addProduct(2, "description Product 2", 3, "tax 2", "Women","Supplier 0", BigDecimal("180"))
  addProduct(3, "description Product 3", 1, "tax 3", "Children","Supplier 0", BigDecimal("65"))
  for (i in 4..499) {
    val description = "description Product $i"
    val category = (1..5).random()
    val tax = "tax $category"
    val gender = listOf("Men", "Women", "Children").random()
    val supplier = listOf("Supplier 0", "Supplier 1", "Supplier 2").random()
    val price = (50..500).random().toBigDecimal()
    addProduct(i, description, category, tax, gender, supplier, price)
  }
>>>>>>> 5ee987af
}

fun addProduct(description: String, category: Int, taxName: String, department: String, supplier: String, price: BigDecimal) {
  Product.insert {
    it[Product.description] = description
    it[Product.department] = department
    it[Product.supplier] = supplier
    it[Product.category] = category
    it[Product.taxName] = taxName
    it[Product.price] = price
  }
}

fun addSales() {
  addSale(1, 1, 1)
  addSale(1, 2, 1)
  addSale(1, 3, 2)
  addSale(1, 4, 3)
  addSale(2, 1, 1)
  addSale(2, 2, 2)
  addSale(2, 3, 4)
  addSale(3, 4, 2)
  addSale(3, 1, 1)
  addSale(3, 2, 3)
  addSale(4, 2, 10)
}

fun addSale(client: Int, product: Int, qty: Int) {
  Purchase.insert {
    it[idClt] = client
    it[idPdt] = product
    it[quantity] = qty
  }
}

fun addFourns() {
  addFourn(0, "Radhia Jouini", 21203506, "address provider 1", "Provider 0 description", 2000)
  addFourn(1, "Sarra Boubaker", 99806234, "address provider 2", "Provider 1 description", 3005)
  addFourn(2, "Hamida Zaoueche", 55896321, "address provider 3", "Provider 2 description", 6008)
  addFourn(3, "Seif Markzi", 23254789, "address provider 4", "Provider 3 description", 2006)
}

fun addFourn(id: Int, name: String, tel: Int, address: String, description: String, postalCode: Int) {
  Provider.insert {
    it[idProvider] = id
    it[nameProvider] = name
    it[Provider.tel] = tel
    it[Provider.address] = address
    it[Provider.description] = description
    it[zipCode] = postalCode
  }
}

fun addTaxRules() {
  addTaxRule(0, "tax 1", 19)
  addTaxRule(1, "tax 2", 22)
  addTaxRule(2, "tax 3", 13)
  addTaxRule(3, "tax 4", 9)
  addTaxRule(4, "tax 5", 20, "<strong>ABC</strong>")
}

fun addTaxRule(id: Int, taxName: String, rate: Int, information: String? = null) {
  TaxRule.insert {
    it[idTaxe] = id
    it[TaxRule.taxName] = taxName
    it[TaxRule.rate] = rate
    it[informations] = information
  }
}

fun addBills() {
  addBill(0, "Bill address 0", LocalDate.parse("2018-09-13"), BigDecimal("3129.7"), 0)
  addBill(1, "Bill address 1", LocalDate.parse("2020-02-16"), BigDecimal("1149.24"), 1)
  addBill(2, "Bill address 2", LocalDate.parse("2019-05-13"), BigDecimal("219.6"), 2)
  addBill(3, "Bill address 3", LocalDate.parse("2019-01-12"), BigDecimal("146.9"), 3)
}

fun addBill(num: Int, address: String, date: LocalDate, amount: BigDecimal, ref: Int) {
  Bill.insert {
    it[numBill] = num
    it[addressBill] = address
    it[dateBill] = date
    it[amountWithTaxes] = amount
    it[refCmd] = ref
  }
}

fun addTasks() {
  val currentWeek = Week.now()

  addTask(currentWeek.getDate(1), LocalTime.of(8, 0, 0), LocalTime.of(10, 30, 0), "Conception", "desc 2")
  addTask(currentWeek.getDate(1), LocalTime.of(14, 0, 0), LocalTime.of(16, 0, 0), "Codage", "desc 2")
  addTask(currentWeek.getDate(4), LocalTime.of(11, 0, 0), LocalTime.of(12, 30, 0), "Validation", "desc 2")
}

fun addTask(date: LocalDate, from: LocalTime, to: LocalTime, description1: String, description2: String) {
  Task.insert {
    it[id] = TASKId.nextIntVal()
    it[Task.date] = date
    it[Task.from] = LocalDateTime.of(date, from).atZone(ZoneId.systemDefault()).toInstant()
    it[Task.to] = LocalDateTime.of(date, to).atZone(ZoneId.systemDefault()).toInstant()
    it[Task.description1] = description1
    it[Task.description2] = description2
  }
}

fun addStocks() {
  addStock(1, 0, 50)
  addStock(2, 1, 100)
  addStock(3, 2, 50)
  addStock(4, 3, 20)
}

fun addStock(id: Int, idStck: Int, minAlerte: Int) {
  Stock.insert {
    it[idStckPdt] = id
    it[idStckProv] = idStck
    it[minAlert] = minAlerte
  }
}

fun addCmds() {
  addCmd(0, 1, LocalDate.parse("2020-01-03"), "check", "in preparation")
  addCmd(1, 1, LocalDate.parse("2020-01-01"), "check", "available")
  addCmd(2, 2, LocalDate.parse("2021-05-03"), "bank card", "delivered")
  addCmd(3, 3, LocalDate.parse("2021-05-13"), "cash", "canceled")
}

fun addCmd(num: Int, client: Int, date: LocalDate, payment: String, status: String) {
  Command.insert {
    it[numCmd] = num
    it[idClt] = client
    it[dateCmd] = date
    it[paymentMethod] = payment
    it[statusCmd] = status
  }
}

fun addBillPrdts() {
  addBillPrdt(1, 10, BigDecimal("2630"), BigDecimal("3129.7"))
  addBillPrdt(2, 3, BigDecimal("942"), BigDecimal("1149.24"))
  addBillPrdt(3, 1, BigDecimal("180"), BigDecimal("219.6"))
  addBillPrdt(4, 2, BigDecimal("130"), BigDecimal("146.9"))
}

fun addBillPrdt(id: Int, quantity: Int, amount: BigDecimal, amountWithTaxes: BigDecimal) {
  BillProduct.insert {
    it[idBPdt] = id
    it[BillProduct.quantity] = quantity
    it[BillProduct.amount] = amount
    it[BillProduct.amountWithTaxes] = amountWithTaxes
  }
}<|MERGE_RESOLUTION|>--- conflicted
+++ resolved
@@ -246,17 +246,11 @@
 }
 
 fun addProducts() {
-<<<<<<< HEAD
+  // This data is used in automated tests
   addProduct("description Product 0", 1, "tax 1", "Men", "Supplier 0", BigDecimal("263"))
   addProduct("description Product 1", 2, "tax 2", "Men","Supplier 0", BigDecimal("314"))
   addProduct("description Product 2", 3, "tax 2", "Women","Supplier 0", BigDecimal("180"))
   addProduct("description Product 3", 1, "tax 3", "Children","Supplier 0", BigDecimal("65"))
-=======
-  // That data is used in automated tests
-  addProduct(0, "description Product 0", 1, "tax 1", "Men", "Supplier 0", BigDecimal("263"))
-  addProduct(1, "description Product 1", 2, "tax 2", "Men","Supplier 0", BigDecimal("314"))
-  addProduct(2, "description Product 2", 3, "tax 2", "Women","Supplier 0", BigDecimal("180"))
-  addProduct(3, "description Product 3", 1, "tax 3", "Children","Supplier 0", BigDecimal("65"))
   for (i in 4..499) {
     val description = "description Product $i"
     val category = (1..5).random()
@@ -264,9 +258,8 @@
     val gender = listOf("Men", "Women", "Children").random()
     val supplier = listOf("Supplier 0", "Supplier 1", "Supplier 2").random()
     val price = (50..500).random().toBigDecimal()
-    addProduct(i, description, category, tax, gender, supplier, price)
-  }
->>>>>>> 5ee987af
+    addProduct(description, category, tax, gender, supplier, price)
+  }
 }
 
 fun addProduct(description: String, category: Int, taxName: String, department: String, supplier: String, price: BigDecimal) {
