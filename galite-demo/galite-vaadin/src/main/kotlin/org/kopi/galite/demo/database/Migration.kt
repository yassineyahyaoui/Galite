/*
 * Copyright (c) 2013-2022 kopiLeft Services SARL, Tunis TN
 *
 * This library is free software; you can redistribute it and/or
 * modify it under the terms of the GNU Lesser General Public
 * License version 2.1 as published by the Free Software Foundation.
 *
 * This library is distributed in the hope that it will be useful,
 * but WITHOUT ANY WARRANTY; without even the implied warranty of
 * MERCHANTABILITY or FITNESS FOR A PARTICULAR PURPOSE. See the GNU
 * Lesser General Public License for more details.
 *
 * You should have received a copy of the GNU Lesser General Public
 * License along with this library; if not, write to the Free Software
 * Foundation, Inc., 51 Franklin Street, Fifth Floor, Boston, MA  02110-1301  USA
 */
package org.kopi.galite.demo.database

import java.awt.Color.BLACK
import java.awt.Color.WHITE
import java.math.BigDecimal
import java.time.LocalDate
import java.time.LocalDateTime
import java.time.LocalTime

import kotlin.reflect.KClass

import org.jetbrains.exposed.sql.Database
import org.jetbrains.exposed.sql.Schema
import org.jetbrains.exposed.sql.SchemaUtils
import org.jetbrains.exposed.sql.insert
import org.jetbrains.exposed.sql.nextIntVal
import org.jetbrains.exposed.sql.select
import org.jetbrains.exposed.sql.transactions.transaction

import org.kopi.galite.database.*
import org.kopi.galite.demo.bill.BillForm
import org.kopi.galite.demo.billproduct.BillProductForm
import org.kopi.galite.demo.client.ClientForm
import org.kopi.galite.demo.command.CommandForm
import org.kopi.galite.demo.product.ProductForm
import org.kopi.galite.demo.provider.ProviderForm
import org.kopi.galite.demo.stock.StockForm
import org.kopi.galite.demo.tasks.TasksForm
import org.kopi.galite.demo.taxRule.TaxRuleForm
import org.kopi.galite.type.Color
import org.kopi.galite.type.Week

const val testURL = "jdbc:h2:mem:test;DB_CLOSE_DELAY=-1"
const val testDriver = "org.h2.Driver"
const val testUser = "admin"
const val testPassword = "admin"

/**
 * Connects to the database.
 */
fun connectToDatabase(url: String = testURL,
                      driver: String = testDriver,
                      user: String = testUser,
                      password: String = testPassword,
                      schema: String? = null
) {
  if (schema != null) {
    Database.connect(url, driver = driver, user = user, password = password, databaseConfig = databaseConfig(Schema(schema)))
  } else {
    Database.connect(url, driver = driver, user = user, password = password)
  }
}

/**
 * Initialises the database with creating the necessary tables and creates users.
 */
fun initDatabase() {
  transaction {
    dropDBSchemaTables()
    dropApplicationTables()
    createDBSchemaTables()
    createApplicationTables()
    insertIntoUsers(testUser, "administrator")
    addClients()
    addTaxRules()
    addProducts()
    addSales()
    addFourns()
    addStocks()
    addCmds()
    addBillPrdts()
    addBills()
    addTasks()
    initModules()
  }
}

/**
 * Creates DBSchema tables
 */
fun createApplicationTables() {
  list_Of_GShopApplicationTables.forEach { table ->
    SchemaUtils.create(table)
  }
  listOfSequences.forEach {
    SchemaUtils.createSequence(it)
  }
}

/**
 * Drops DBSchema tables
 */
fun dropApplicationTables() {
  list_Of_GShopApplicationTables.forEach { table ->
    SchemaUtils.drop(table)
  }
  listOfSequences.forEach {
    SchemaUtils.dropSequence(it)
  }
}

val list_Of_GShopApplicationTables = listOf(Client, Product, Stock, Provider,
                                            Bill, TaxRule, Command, BillProduct, Purchase,
                                            Task)

val listOfSequences = listOf(TASKId)

fun initModules() {
  insertIntoModule("1000", "org/kopi/galite/demo/Menu", 0)
  insertIntoModule("1001", "org/kopi/galite/demo/Menu", 1, "1000", ClientForm::class)
  insertIntoModule("2000", "org/kopi/galite/demo/Menu", 100)
  insertIntoModule("2001", "org/kopi/galite/demo/Menu", 101, "2000", CommandForm::class)
  insertIntoModule("3000", "org/kopi/galite/demo/Menu", 200)
  insertIntoModule("3001", "org/kopi/galite/demo/Menu", 201, "3000", ProductForm::class)
  insertIntoModule("4000", "org/kopi/galite/demo/Menu", 300)
  insertIntoModule("4001", "org/kopi/galite/demo/Menu", 301, "4000", BillForm::class)
  insertIntoModule("4010", "org/kopi/galite/demo/Menu", 401, "4000", BillProductForm::class)
  insertIntoModule("5000", "org/kopi/galite/demo/Menu", 500)
  insertIntoModule("5001", "org/kopi/galite/demo/Menu", 501, "5000", StockForm::class)
  insertIntoModule("6000", "org/kopi/galite/demo/Menu", 600)
  insertIntoModule("6001", "org/kopi/galite/demo/Menu", 601, "6000", TaxRuleForm::class)
  insertIntoModule("7000", "org/kopi/galite/demo/Menu", 700)
  insertIntoModule("7001", "org/kopi/galite/demo/Menu", 701, "7000", ProviderForm::class)
  insertIntoModule("8000", "org/kopi/galite/demo/Menu", 800)
  insertIntoModule("8001", "org/kopi/galite/demo/Menu", 801, "8000", TasksForm::class)
}

/**
 * Creates DBSchema tables
 */
fun createDBSchemaTables() {
  list_Of_Tables.forEach { table ->
    SchemaUtils.create(table)
  }
}

/**
 * Drops DBSchema tables
 */
fun dropDBSchemaTables() {
  list_Of_Tables.forEach { table ->
    SchemaUtils.drop(table)
  }
  sequencesList.forEach { sequence ->
    SchemaUtils.dropSequence(sequence)
  }
}

/**
 * Inserts data into [Users] table
 */
fun insertIntoUsers(shortname: String,
                    userName: String) {
  Users.insert {
    it[uc] = 0
    it[ts] = 0
    it[shortName] = shortname
    it[name] = userName
    it[character] = shortname
    it[active] = true
    it[createdOn] = LocalDateTime.now()
    it[createdBy] = 1
    it[changedOn] = LocalDateTime.now()
    it[changedBy] = 1
  }
}

/**
 * Inserts data into [UserRights] table
 */
fun insertIntoUserRights(userName: String,
                         moduleName: String,
                         accessUser: Boolean) {
  UserRights.insert {
    it[ts] = 0
    it[module] = Modules.slice(Modules.id).select { Modules.shortName eq moduleName }.single()[Modules.id]
    it[user] = Users.slice(Users.id).select { Users.shortName eq userName }.single()[Users.id]
    it[access] = accessUser
  }
}

/**
 * Inserts data into [Modules] table
 */
fun insertIntoModule(shortname: String,
                     source: String,
                     priorityNumber: Int,
                     parentName: String = "-1",
                     className: KClass<*>? = null,
                     symbolNumber: Int? = null) {
  Modules.insert {
    it[uc] = 0
    it[ts] = 0
    it[shortName] = shortname
    it[parent] = if (parentName != "-1") Modules.select { shortName eq parentName }.single()[id] else -1
    it[sourceName] = source
    it[priority] = priorityNumber
    it[objectName] = if (className != null) className.qualifiedName!! else null
    it[symbol] = symbolNumber
  }
  insertIntoUserRights(testUser, shortname, true)
}

fun addClients() {
  addClient("Oussama", "Mellouli", "Marsa, tunis", 38, "example@mail", "Tunisia", "Tunis", 2001)
  addClient("Mohamed", "Salah", "10,Rue Lac", 56, "example@mail", "Tunisia", "Megrine", 2001)
  addClient("Khaled", "Guesmi", "14,Rue Mongi Slim", 35, "example@mail", "Tunisia", "Tunis", 6000)
  addClient("Ahmed", "Bouaroua", "10,Rue du Lac", 22, "example@mail", "Tunisia", "Mourouj", 5003)
}

fun addClient(firstName: String,
              lastName: String,
              address: String,
              age: Int,
              email: String,
              country: String,
              city: String,
              zipcode: Int,
              active: Boolean = true) {
  Client.insert {
    it[firstNameClt] = firstName
    it[lastNameClt] = lastName
    it[addressClt] = address
    it[ageClt] = age
    it[mail] = email
    it[countryClt] = country
    it[cityClt] = city
    it[zipCodeClt] = zipcode
    it[activeClt] = active
  }
}

fun addProducts() {
  // This data is used in automated tests
  addProduct("description Product 0", 1, "tax 1", "Men", "Supplier 0", BigDecimal("100"))
  addProduct("description Product 1", 2, "tax 2", "Men","Supplier 0", BigDecimal("200"))
  addProduct("description Product 2", 3, "tax 2", "Women","Supplier 0", BigDecimal("300"))
  addProduct("description Product 3", 1, "tax 3", "Children","Supplier 0", BigDecimal("400"))
  for (i in 4..499) {
    val description = "description Product $i"
    val category = (1..5).random()
    val tax = "tax $category"
    val gender = listOf("Men", "Women", "Children").random()
    val supplier = listOf("Supplier 0", "Supplier 1", "Supplier 2").random()
    val price = (50..500).random().toBigDecimal()

    addProduct(description, category, tax, gender, supplier, price)
  }
}

fun addProduct(description: String, category: Int, taxName: String, department: String, supplier: String, price: BigDecimal) {
  Product.insert {
    it[Product.description] = description
    it[Product.department] = department
    it[Product.supplier] = supplier
    it[Product.category] = category
    it[Product.taxName] = taxName
    it[Product.price] = price
  }
}

fun addSales() {
  addSale(1, 1, 1, ExposedBlob(byteArrayOf(52.toByte(), 178.toByte(), 216.toByte())))
  addSale(1, 2, 1, ExposedBlob(byteArrayOf(216.toByte(), 178.toByte(), 216.toByte())))
  addSale(1, 3, 2, ExposedBlob(byteArrayOf(52.toByte(), 52.toByte(), 216.toByte())))
  addSale(1, 4, 3, ExposedBlob(byteArrayOf(52.toByte(), 178.toByte(), 200.toByte())))
  addSale(2, 1, 1, ExposedBlob(byteArrayOf(236.toByte(), 102.toByte(), 216.toByte())))
  addSale(2, 2, 2, ExposedBlob(byteArrayOf(102.toByte(), 178.toByte(), 216.toByte())))
  addSale(2, 3, 4, ExposedBlob(byteArrayOf(200.toByte(), 155.toByte(), 14.toByte())))
  addSale(3, 4, 2, ExposedBlob(byteArrayOf(52.toByte(), 158.toByte(), 158.toByte())))
  addSale(3, 1, 1, ExposedBlob(byteArrayOf(52.toByte(), 178.toByte(), 216.toByte())))
  addSale(3, 2, 3, ExposedBlob(byteArrayOf(122.toByte(), 216.toByte(), 100.toByte())))
  addSale(4, 2, 10, ExposedBlob(byteArrayOf(200.toByte(), 25.toByte(), 52.toByte())))
}

fun addSale(client: Int, product: Int, qty: Int, col: ExposedBlob) {
  Purchase.insert {
    it[idClt] = client
    it[idPdt] = product
    it[quantity] = qty
<<<<<<< HEAD
    it[color] = col
=======
    it[color] = Color((BLACK.rgb..WHITE.rgb).random())
>>>>>>> 9b9435ac
  }
}

fun addFourns() {
  addFourn(0, "Radhia Jouini", 21203506, "address provider 1", "Provider 0 description", 2000)
  addFourn(1, "Sarra Boubaker", 99806234, "address provider 2", "Provider 1 description", 3005)
  addFourn(2, "Hamida Zaoueche", 55896321, "address provider 3", "Provider 2 description", 6008)
  addFourn(3, "Seif Markzi", 23254789, "address provider 4", "Provider 3 description", 2006)
}

fun addFourn(id: Int, name: String, tel: Int, address: String, description: String, postalCode: Int) {
  Provider.insert {
    it[idProvider] = id
    it[nameProvider] = name
    it[Provider.tel] = tel
    it[Provider.address] = address
    it[Provider.description] = description
    it[zipCode] = postalCode
  }
}

fun addTaxRules() {
  addTaxRule(0, "tax 1", 19)
  addTaxRule(1, "tax 2", 22)
  addTaxRule(2, "tax 3", 13)
  addTaxRule(3, "tax 4", 9)
  addTaxRule(4, "tax 5", 20, "<strong>ABC</strong>")
}

fun addTaxRule(id: Int, taxName: String, rate: Int, information: String? = null) {
  TaxRule.insert {
    it[idTaxe] = id
    it[TaxRule.taxName] = taxName
    it[TaxRule.rate] = rate
    it[informations] = information
  }
}

fun addBills() {
  addBill(0, "Bill address 0", LocalDate.parse("2018-09-13"), BigDecimal("3129.7"), 0, java.awt.Color.LIGHT_GRAY.rgb)
  addBill(1, "Bill address 1", LocalDate.parse("2020-02-16"), BigDecimal("1149.24"), 1, java.awt.Color.MAGENTA.rgb)
  addBill(2, "Bill address 2", LocalDate.parse("2019-05-13"), BigDecimal("219.6"), 2, java.awt.Color.ORANGE.rgb)
  addBill(3, "Bill address 3", LocalDate.parse("2019-01-12"), BigDecimal("146.9"), 3, java.awt.Color.PINK.rgb)
}

fun addBill(num: Int, address: String, date: LocalDate, amount: BigDecimal, ref: Int, col: Int) {
  Bill.insert {
    it[id] = num
    it[addressBill] = address
    it[dateBill] = date
    it[amountWithTaxes] = amount
    it[refCmd] = ref
    it[color] = Color(col)
  }
}

fun addTasks() {
  val currentWeek = Week.now()

  addTask(currentWeek.getDate(1), LocalTime.of(8, 0, 0), LocalTime.of(10, 30, 0), "Conception", "desc 2")
  addTask(currentWeek.getDate(1), LocalTime.of(14, 0, 0), LocalTime.of(16, 0, 0), "Codage", "desc 2")
  addTask(currentWeek.getDate(4), LocalTime.of(11, 0, 0), LocalTime.of(12, 30, 0), "Validation", "desc 2")
}

fun addTask(date: LocalDate, from: LocalTime, to: LocalTime, description1: String, description2: String) {
  Task.insert {
    it[id] = TASKId.nextIntVal()
    it[Task.date] = date
    it[Task.from] = LocalDateTime.of(date, from)
    it[Task.to] = LocalDateTime.of(date, to)
    it[Task.description1] = description1
    it[Task.description2] = description2
  }
}

fun addStocks() {
  addStock(1, 0, 50)
  addStock(2, 1, 100)
  addStock(3, 2, 50)
  addStock(4, 3, 20)
}

fun addStock(id: Int, idStck: Int, minAlerte: Int) {
  Stock.insert {
    it[idStckPdt] = id
    it[idStckProv] = idStck
    it[minAlert] = minAlerte
  }
}

fun addCmds() {
  addCmd(0, 1, LocalDate.parse("2020-01-03"), "check", "in preparation")
  addCmd(1, 1, LocalDate.parse("2020-01-01"), "check", "available")
  addCmd(2, 2, LocalDate.parse("2021-05-03"), "bank card", "delivered")
  addCmd(3, 3, LocalDate.parse("2021-05-13"), "cash", "canceled")
}

fun addCmd(num: Int, client: Int, date: LocalDate, payment: String, status: String) {
  Command.insert {
    it[numCmd] = num
    it[idClt] = client
    it[dateCmd] = date
    it[paymentMethod] = payment
    it[statusCmd] = status
  }
}

fun addBillPrdts() {
  addBillPrdt(1, 10, BigDecimal("2630"), BigDecimal("3129.7"))
  addBillPrdt(2, 3, BigDecimal("942"), BigDecimal("1149.24"))
  addBillPrdt(3, 1, BigDecimal("180"), BigDecimal("219.6"))
  addBillPrdt(4, 2, BigDecimal("130"), BigDecimal("146.9"))
}

fun addBillPrdt(id: Int, quantity: Int, amount: BigDecimal, amountWithTaxes: BigDecimal) {
  BillProduct.insert {
    it[idBPdt] = id
    it[BillProduct.quantity] = quantity
    it[BillProduct.amount] = amount
    it[BillProduct.amountWithTaxes] = amountWithTaxes
  }
}<|MERGE_RESOLUTION|>--- conflicted
+++ resolved
@@ -276,29 +276,25 @@
 }
 
 fun addSales() {
-  addSale(1, 1, 1, ExposedBlob(byteArrayOf(52.toByte(), 178.toByte(), 216.toByte())))
-  addSale(1, 2, 1, ExposedBlob(byteArrayOf(216.toByte(), 178.toByte(), 216.toByte())))
-  addSale(1, 3, 2, ExposedBlob(byteArrayOf(52.toByte(), 52.toByte(), 216.toByte())))
-  addSale(1, 4, 3, ExposedBlob(byteArrayOf(52.toByte(), 178.toByte(), 200.toByte())))
-  addSale(2, 1, 1, ExposedBlob(byteArrayOf(236.toByte(), 102.toByte(), 216.toByte())))
-  addSale(2, 2, 2, ExposedBlob(byteArrayOf(102.toByte(), 178.toByte(), 216.toByte())))
-  addSale(2, 3, 4, ExposedBlob(byteArrayOf(200.toByte(), 155.toByte(), 14.toByte())))
-  addSale(3, 4, 2, ExposedBlob(byteArrayOf(52.toByte(), 158.toByte(), 158.toByte())))
-  addSale(3, 1, 1, ExposedBlob(byteArrayOf(52.toByte(), 178.toByte(), 216.toByte())))
-  addSale(3, 2, 3, ExposedBlob(byteArrayOf(122.toByte(), 216.toByte(), 100.toByte())))
-  addSale(4, 2, 10, ExposedBlob(byteArrayOf(200.toByte(), 25.toByte(), 52.toByte())))
-}
-
-fun addSale(client: Int, product: Int, qty: Int, col: ExposedBlob) {
+  addSale(1, 1, 1)
+  addSale(1, 2, 1)
+  addSale(1, 3, 2)
+  addSale(1, 4, 3)
+  addSale(2, 1, 1)
+  addSale(2, 2, 2)
+  addSale(2, 3, 4)
+  addSale(3, 4, 2)
+  addSale(3, 1, 1)
+  addSale(3, 2, 3)
+  addSale(4, 2, 10)
+}
+
+fun addSale(client: Int, product: Int, qty: Int) {
   Purchase.insert {
     it[idClt] = client
     it[idPdt] = product
     it[quantity] = qty
-<<<<<<< HEAD
-    it[color] = col
-=======
     it[color] = Color((BLACK.rgb..WHITE.rgb).random())
->>>>>>> 9b9435ac
   }
 }
 
