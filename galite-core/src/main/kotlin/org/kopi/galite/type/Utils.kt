/*
 * Copyright (c) 2013-2020 kopiLeft Services SARL, Tunis TN
 * Copyright (c) 1990-2020 kopiRight Managed Solutions GmbH, Wien AT
 *
 * This library is free software; you can redistribute it and/or
 * modify it under the terms of the GNU Lesser General Public
 * License version 2.1 as published by the Free Software Foundation.
 *
 * This library is distributed in the hope that it will be useful,
 * but WITHOUT ANY WARRANTY; without even the implied warranty of
 * MERCHANTABILITY or FITNESS FOR A PARTICULAR PURPOSE. See the GNU
 * Lesser General Public License for more details.
 *
 * You should have received a copy of the GNU Lesser General Public
 * License along with this library; if not, write to the Free Software
 * Foundation, Inc., 51 Franklin Street, Fifth Floor, Boston, MA  02110-1301  USA
 */

package org.kopi.galite.type

class Utils {
  companion object {
    fun trimString(input: String): String = TODO()
    fun trailString(input: String): String = TODO()
    fun toSql(date: Date): String = TODO()
  }
<<<<<<< HEAD

  fun toSql(m: Month?): String {
    TODO()
  }
}
=======
}

fun toSql(d: Date): String {
  TODO()
}
>>>>>>> 79336b03
<|MERGE_RESOLUTION|>--- conflicted
+++ resolved
@@ -23,17 +23,6 @@
     fun trimString(input: String): String = TODO()
     fun trailString(input: String): String = TODO()
     fun toSql(date: Date): String = TODO()
+    fun toSql(m: Month?): String = TODO()
   }
-<<<<<<< HEAD
-
-  fun toSql(m: Month?): String {
-    TODO()
-  }
-}
-=======
-}
-
-fun toSql(d: Date): String {
-  TODO()
-}
->>>>>>> 79336b03
+}