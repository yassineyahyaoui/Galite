/*
 * Copyright (c) 2013-2022 kopiLeft Services SARL, Tunis TN
 * Copyright (c) 1990-2022 kopiRight Managed Solutions GmbH, Wien AT
 *
 * This library is free software; you can redistribute it and/or
 * modify it under the terms of the GNU Lesser General Public
 * License version 2.1 as published by the Free Software Foundation.
 *
 * This library is distributed in the hope that it will be useful,
 * but WITHOUT ANY WARRANTY; without even the implied warranty of
 * MERCHANTABILITY or FITNESS FOR A PARTICULAR PURPOSE. See the GNU
 * Lesser General Public License for more details.
 *
 * You should have received a copy of the GNU Lesser General Public
 * License along with this library; if not, write to the Free Software
 * Foundation, Inc., 51 Franklin Street, Fifth Floor, Boston, MA  02110-1301  USA
 */
package org.kopi.galite.visual.dsl.form

import java.awt.Point
import java.sql.SQLException

<<<<<<< HEAD
import org.jetbrains.exposed.sql.Sequence
=======
import org.jetbrains.exposed.sql.Column
>>>>>>> aac51072
import org.jetbrains.exposed.sql.Table
import org.kopi.galite.visual.domain.CodeDomain
import org.kopi.galite.visual.domain.Domain
import org.kopi.galite.visual.domain.ListDomain
import org.kopi.galite.visual.dsl.common.Action
import org.kopi.galite.visual.dsl.common.Actor
import org.kopi.galite.visual.dsl.common.Command
import org.kopi.galite.visual.dsl.common.FormTrigger
import org.kopi.galite.visual.dsl.common.LocalizationWriter
import org.kopi.galite.visual.dsl.common.Mode
import org.kopi.galite.visual.dsl.common.Trigger
import org.kopi.galite.visual.dsl.common.Window
import org.kopi.galite.visual.dsl.common.LocalizableElement
import org.kopi.galite.visual.form.Commands
import org.kopi.galite.visual.form.VBlock
import org.kopi.galite.visual.form.VConstants
import org.kopi.galite.visual.form.VField
import org.kopi.galite.visual.form.VForm
import org.kopi.galite.util.base.InconsistencyException
import org.kopi.galite.visual.Color
import org.kopi.galite.visual.MessageCode
import org.kopi.galite.visual.VColor
import org.kopi.galite.visual.VException
import org.kopi.galite.visual.VExecFailedException

/**
 * A block is a set of data which are stocked in the database and shown on a [Form].
 * A block is created in order to either view the content of a database, to insert
 * new data in the database or to update existing data in the database.
 *
 * @param        title                 the title of the block.
 * @param        buffer                the buffer size of this block.
 * @param        visible               the number of visible elements.
 * @param        form                  the form to which belongs the block.
 */
open class Block(val title: String,
                 var buffer: Int,
                 var visible: Int)
  : LocalizableElement(), VConstants {

  val dropListMap = HashMap<String, FormField<*>>()

  val fields = mutableListOf<FormField<*>>() // the block's fields.
  val tables: MutableList<FormBlockTable> = mutableListOf() // the tables accessed on the database
  val indices: MutableList<FormBlockIndex> = mutableListOf() // the indices for database
  val triggers = mutableListOf<Trigger>() // the triggers executed by this form
  val commands = mutableListOf<Command>() // the commands associated with this block
  val ownDomains = mutableListOf<Domain<*>>() // Domains of fields added to this block

  var border: Border = Border.NONE // the border of the block
    set(b) {
      block.border = b.value
      field = b
    }
  var align: FormBlockAlign? = null // the type of alignment in form
    private set(value) {
      block.alignment = value?.getBlockAlignModel()
      field = value
    }
  var help: String? = null // the help
    set(value) {
      block.help = value
      field = value
    }

  lateinit var shortcut: String // the shortcut of this block
  lateinit var form: Form // the form containing this block


  // ----------------------------------------------------------------------
  // BLOCK TRIGGERS
  // ----------------------------------------------------------------------

  /**
   * Adds triggers to this form block. The block triggers are the same as form triggers on the block level.
   * There are actually a set of block triggers you can use to execute actions once they are fired.
   * objects extending [BlockTriggerEvent] are the supported triggers.
   *
   * @param blockTriggers the triggers to add
   * @param method        the method to execute when trigger is called
   */
  fun <T> trigger(vararg blockTriggers: BlockTriggerEvent<T>, method: () -> T): Trigger =
          initTrigger(blockTriggers, method)

  /**
   * Adds protected triggers to this block.
   *
   * @param blockTriggers the triggers to add
   * @param method        the method to execute when trigger is called
   */
  fun trigger(vararg blockTriggers: BlockProtectedTriggerEvent, method: () -> Unit): Trigger =
          initTrigger(blockTriggers, method)

  fun <T> initTrigger(blockTriggers: Array<out BlockTriggerEvent<*>>, method: () -> T) : Trigger {
    val event = blockEventList(blockTriggers)
    val blockAction = Action(null, method)
    val trigger = FormTrigger(event, blockAction)

    triggers.add(trigger)

    // BLOCK TRIGGERS
    for (i in VConstants.TRG_TYPES.indices) {
      if (trigger.events shr i and 1 > 0) {
        block.VKT_Block_Triggers[0][i] = trigger
      }
    }

    return trigger
  }

  private fun blockEventList(blockTriggers: Array<out BlockTriggerEvent<*>>): Long {
    var self = 0L

    blockTriggers.forEach { trigger ->
      self = self or (1L shl trigger.event)
    }

    return self
  }

  /**
   * Adds the [table] to this block. It refers to certain tables in the database whereby the first table
   * is the one on which the user will work. The remaining tables are the so-called "look-up tables",
   * i.e tables that are associated with the first one.
   *
   * @param table     the database table
<<<<<<< HEAD
   * @param seq       the sequence of the database table
   */
  fun <T : Table> table(table: T, seq: Sequence? = null): T {
    val formBlockTable = FormBlockTable(table.tableName, table.tableName, table)

    seq?.let {
      if (block.tables.isNotEmpty()) {
        throw VExecFailedException(MessageCode.getMessage("VIS-00072"))
      }
      block.sequence = seq
=======
   * @param idColumn  the ID column of table. This parameter should be an Int column only defined for the main table
   */
  fun <T : Table> table(table: T, idColumn: Column<Int>? = null): T {
    val formBlockTable = FormBlockTable(table.tableName, table.tableName, table)

    idColumn?.let {
      if (it.table != table) {
        throw VExecFailedException(MessageCode.getMessage("VIS-00072", it.name, table.tableName))
      }
      if (block.tables.isNotEmpty()) {
        throw VExecFailedException(MessageCode.getMessage("VIS-00073"))
      }
      block.idFieldName = idColumn.name
>>>>>>> aac51072
    }
    tables.add(formBlockTable)
    block.tables.add(formBlockTable.table)

    return table
  }

  /**
   * Creates and returns a MUSTFILL field.
   *
   * MUSTFILL fields are accessible fields that the user must fill with a value.
   *
   * @param domain  the domain of the field.
   * @param initializer    initialization method to initialize the field.
   * @return a MUSTFILL field.
   */
  inline fun <reified T> mustFill(domain: Domain<T>,
                                  position: FormPosition,
                                  initializer: FormField<T>.() -> Unit): FormField<T> {
    initDomain(domain)
    val field = FormField(this, domain, fields.size, VConstants.ACS_MUSTFILL, position, "FLD_${fields.size}")

    return init(field, initializer)
  }

  /**
   * Creates and returns a VISIT field.
   *
   * VISIT fields are accessible, can be modified but not necessary.
   *
   * @param domain  the domain of the field.
   * @param initializer    initialization method to initialize the field.
   * @return a VISIT field.
   */
  inline fun <reified T> visit(domain: Domain<T>,
                               position: FormPosition,
                               initializer: FormField<T>.() -> Unit): FormField<T> {
    return initField(domain, initializer, VConstants.ACS_VISIT, position)
  }

  /**
   * Creates and returns a SKIPPED field.
   *
   * SKIPPED fields are read only fields, you can read the value but you can't modify it.
   *
   * @param domain  the domain of the field.
   * @param initializer    initialization method to initialize the field.
   * @return a SKIPPED field.
   */
  inline fun <reified T> skipped(domain: Domain<T>,
                                 position: FormPosition,
                                 initializer: FormField<T>.() -> Unit): FormField<T> {
    return initField(domain, initializer, VConstants.ACS_SKIPPED, position)
  }

  /**
   * Creates and returns a HIDDEN field.
   *
   * HIDDEN field are invisible in the form, they are used to store hidden operations and database joins.
   *
   * @param domain         the domain of the field.
   * @param initializer    initialization method to initialize the field.
   * @return a HIDDEN field.
   */
  inline fun <reified T> hidden(domain: Domain<T>, initializer: FormField<T>.() -> Unit): FormField<T> {
    return initField(domain, initializer, VConstants.ACS_HIDDEN)
  }

  /**
   * Initializes a field.
   */
  inline fun <reified T> initField(domain: Domain<T>,
                                   initializer: FormField<T>.() -> Unit,
                                   access: Int,
                                   position: FormPosition? = null): FormField<T> {
    initDomain(domain)
    val field = FormField(this, domain, fields.size, access, position, "FLD_${fields.size}")

    return init(field, initializer)
  }

  /**
   * Initializes a field.
   */
  inline fun <reified T, U: FormField<T>> init(field: U,
                                               initializer: U.() -> Unit): U {
    field.initializer()
    field.initialize(this)
    field.addFieldTrigger()
    block.fields.add(field.vField)
    fields.add(field)
    return field
  }

  fun FormField<*>.addFieldTrigger() {
    // FIELD TRIGGERS
    val fieldTriggerArray = arrayOfNulls<Trigger>(VConstants.TRG_TYPES.size)

    triggers.forEach { trigger ->
      for (i in VConstants.TRG_TYPES.indices) {
        if (trigger.events shr i and 1 > 0) {
          fieldTriggerArray[i] = trigger
        }
      }
    }
    this@Block.block.VKT_Field_Triggers.add(fieldTriggerArray)
  }

  inline fun <reified T> initDomain(domain: Domain<T>) {
    domain.kClass = T::class
    if (domain is CodeDomain) {
      ownDomains.add(domain)
    } else if (domain is ListDomain) {
      ownDomains.add(domain)
    }
  }

  /**
   * Defines the position of the field in the current block.
   *
   * @param line                the line
   * @param column                the column
   */
  fun at(line: Int, column: Int): FormPosition = FormCoordinatePosition(line, 0, column, 0)

  /**
   * Defines the position of the field in the current block.
   *
   * @param lineRange                the line range (lineRange.first: the line,
   *                            lineRange.last: the last line into this field may be placed)
   * @param column                the column
   */
  fun at(lineRange: IntRange, column: Int): FormPosition =
          FormCoordinatePosition(lineRange.first, lineRange.last, column, 0)

  /**
   * Defines the position of the field in the current block.
   *
   * @param line                the line
   * @param columnRange                the line range (columnRange.first: the column,
   *                            columnRange.last: the last column into this field may be placed)
   */
  fun at(line: Int, columnRange: IntRange): FormPosition =
          FormCoordinatePosition(line, 0, columnRange.first, columnRange.last)

  /**
   * Defines the position of the field in the current block.
   *
   * @param lineRange                the line range (lineRange.first: the line,
   *                            lineRange.last: the last line into this field may be placed)
   * @param columnRange                the line range (columnRange.first: the column,
   *                            columnRange.last: the last column into this field may be placed)
   */
  fun at(lineRange: IntRange, columnRange: IntRange): FormPosition =
          FormCoordinatePosition(lineRange.first, lineRange.last, columnRange.first, columnRange.last)

  /**
   * Defines the position of the field in the current block.
   *
   * @param lineRange                the line range (lineRange.first: the line,
   *                            lineRange.last: the last line into this field may be placed)
   */
  fun at(lineRange: IntRange): FormPosition = FormMultiFieldPosition(lineRange.first, lineRange.last)

  /**
   * Defines the position of the field in the current block.
   *
   * @param line                the line
   */
  fun at(line: Int): FormPosition = FormMultiFieldPosition(line, 0)

  /**
   * Defines the position of the field in the current block.
   *
   * Puts the field in the position that follows a specific [field].
   *
   * @param field                the field
   */
  fun follow(field: FormField<*>): FormPosition = FormDescriptionPosition(field)

  /**
   * creates and returns a form block index. It is used to define a value in the database
   * which is to remain unique so that it can not appear anymore in another field of the same column.
   *
   * @param message                the error message in the default locale
   */
  fun index(message: String): FormBlockIndex {
    val formBlockIndex = FormBlockIndex("Id\$${indices.size}", message, indices.size)

    indices.add(formBlockIndex)
    block.indices.add(formBlockIndex.message)
    block.indicesIdents.add(formBlockIndex.ident)

    return formBlockIndex
  }

  /**
   * Adds a new command to this block.
   *
   * PS: Block commands are commands accessible only from the block where they are called.
   *
   * @param item    the actor linked to the command.
   * @param modes   the modes in which the command should be executed.
   * @param action  the action function.
   */
  fun command(item: Actor, vararg modes: Mode, action: () -> Unit): Command {
    val command = Command(item, modes, block, action = action)

    commands.add(command)

    // COMMANDS TRIGGERS
    // TODO : Add commands triggers here
    block.VKT_Command_Triggers.add(arrayOfNulls(VConstants.TRG_TYPES.size))

    block.commands.add(command)

    return command
  }

  /**
   * Call and add a command to this block.
   *
   * PS: Block commands are commands accessible only from the block where they are called.
   *
   * @param window    the form linked to the command.
   * @param command   the command.
   */
  fun command(window: Window, command: Command)  {
    window.actors.add(command.item)
    command(item = command.item, action = command.action)
  }

  /**
   * Adds the block options. you can use one or more option from the options available for block.
   *
   * Use [BlockOption] to see the list of these block options.
   *
   * @param options the block options
   */
  fun options(vararg options: BlockOption) {
    options.forEach { blockOption ->
      block.options = block.options or blockOption.value
    }
  }

  /**
   * This method changes the blocks' visibility.
   *
   * Use [Access] to see the list of the access.
   * Use [Mode] to see the list of the modes.
   *
   * @param access the access to set in the block
   * @param modes the list of modes where the access will be changed
   */
  fun blockVisibility(access: Access, vararg modes: Mode) {
    if (modes.contains(Mode.QUERY)) {
      block.access[VConstants.MOD_QUERY] = access.value
    }
    if (modes.contains(Mode.INSERT)) {
      block.access[VConstants.MOD_INSERT] = access.value
    }
    if (modes.contains(Mode.UPDATE)) {
      block.access[VConstants.MOD_UPDATE] = access.value
    }
  }

  /**
   * Alignment statements are useful to align a block(source block) referring to another one(target block)
   *
   * @param targetBlock the referred block name
   * @param positions   sets of two form field
   *    the one in the left is the source block form field
   *    the other one is for the target block form field
   */
  fun align(targetBlock: Block, vararg positions: Pair<FormField<*>, FormField<*>>) {
    val targets = ArrayList<Int>()

    fields.forEach { field ->
      if(positions.toMap().contains(field)) {
        val targetField = positions.toMap()[field]

        targets.add(targetBlock.fields.indexOf(targetField))
      }
    }

    align = FormBlockAlign(targetBlock,
                           targets)
  }

  /**
   * Make a tuning pass in order to create informations about exported
   * elements such as block fields positions
   *
   * @param window        the actual context of analyse
   */
  fun initialize(window: Window) {
    this.form = window as Form
    val bottomRight = Point(0, 0)

    fields.forEach { field ->
      if (field.position != null) {
        field.position!!.createRBPoint(bottomRight, field)
      }
      // ACCESS
      for (i in 0..2) {
        field.access[i] = field.access[i].coerceAtMost(block.access[i])
      }
    }

    block.maxRowPos = bottomRight.y
    block.maxColumnPos = bottomRight.x
  }

  // ----------------------------------------------------------------------
  // IMPLEMENTATION
  // ----------------------------------------------------------------------

  fun positionField(field: FormField<*>): FormPosition {
    return FormCoordinatePosition(++block.displayedFields)
  }

  fun positionField(pos: FormPosition?) {
    pos!!.setChartPosition(++block.displayedFields)
  }

  fun hasOption(option: Int): Boolean = block.options and option == option

  /**
   * Returns true if the size of the buffer == 1, false otherwise
   */
  fun isSingle(): Boolean = buffer == 1

  /**
   * Returns the form block table
   */
  fun getTable(table: Table): FormBlockTable {
    return tables.find { it.table == table }
            ?: throw Exception("The table ${table.tableName} is not defined in this block")
  }

  /**
   * Returns the table number
   *
   */
  fun getTableNum(table: FormBlockTable): Int {
    val indexOfTable = tables.indexOf(table)
    return if (indexOfTable >= -1) indexOfTable else throw InconsistencyException("Table ${table.name} not found.")
  }

  // ----------------------------------------------------------------------
  // BLOCK APIs
  // ----------------------------------------------------------------------

  var activeRecord
    get() = block.activeRecord
    set(rec) {
      block.activeRecord = rec
    }

  var activeField: FormField<*>?
    get() = resolve(block.activeField)
    set(value) {
      block.activeField = value?.vField
    }

  var isDetailMode
    get() = block.isDetailMode
    set(mode: Boolean) {
      block.isDetailMode = mode
    }

  // number of active records
  val recordCount
    get(): Int = block.recordCount

  var currentRecord
    get(): Int = block.currentRecord
    set(rec) {
      block.currentRecord = rec
    }

  fun getActiveCommands(): List<Command?> {
    val activeCommands = block.activeCommands

    return commands.filter { it in activeCommands }
  }

  fun getMode(): Int = block.getMode()

  fun setMode(mode: Int) {
    block.setMode(mode)
  }

  /**
   * @param page the page number of this block
   */
  fun setInfo(page: FormPage, form: Form) {
    block.setInfo(page.pageNumber, form.model)
  }

  /**
   * Returns true if this block can display more than one record.
   */
  val isMulti: Boolean get() = block.isMulti()

  /**
   * @return true if this block follows an other block
   */
  val isFollow: Boolean get() = block.isFollow

  val isDroppable: Boolean get() = block.isDroppable

  fun isAccepted(flavor: String): Boolean = block.isAccepted(flavor)

  val acceptedFlavors: MutableSet<String> get() = block.acceptedFlavors

  fun getDropTarget(flavor: String): FormField<*>? = resolve(block.getDropTarget(flavor))

  fun resolve(field: VField?): FormField<*>? = fields.singleOrNull { it.vField == field }

  /**
   * Sets the access of the block
   * (if [isAccessible] does not evaluate the
   * access of the block, this method can be made
   * public)
   */
  protected fun setAccess(access: Boolean) {
    block.setAccess(access)
  }

  /**
   * Returns true if the block is accessible
   */
  val isAccessible: Boolean get() = block.isAccessible

  /**
   * Sets the color properties of the given record.
   * @param r The record number.
   * @param foreground The foreground color.
   * @param background The background color.
   */
  fun setColor(r: Int, foreground: Color?, background: Color?) {
    val foreground = if(foreground == null) {
      null
    } else {
      VColor(foreground.red, foreground.green, foreground.blue)
    }
    val background = if(background == null) {
      null
    } else {
      VColor(background.red, background.green, background.blue)
    }

    block.setColor(r, foreground, background)
  }

  /**
   * nb record read (and not deleted)
   */
  val numberOfValidRecord: Int
    get() = block.numberOfValidRecord

  /**
   * nb record read (and not deleted)
   */
  fun getNumberOfValidRecordBefore(recno: Int): Int = block.getNumberOfValidRecordBefore(recno)

  val numberOfFilledRecords: Int
    get() = block.numberOfFilledRecords

  /**
   * enter record
   */
  protected fun enterRecord(recno: Int) {
    block.enterRecord(recno)
  }

  /**
   * leave record
   * @exception VException      an exception may occur in field.leave()
   */
  fun leaveRecord(check: Boolean) {
    block.leaveRecord(check)
  }

  /**
   * GOTO FIRST RECORD
   * @exception VException      an exception may occur in record.leave()
   */
  fun gotoFirstRecord() {
    block.gotoFirstRecord()
  }

  /**
   * GOTO LAST RECORD
   * @exception VException      an exception may occur in record.leave()
   */
  fun gotoLastRecord() {
    block.gotoLastRecord()
  }

  fun isRecordInsertAllowed(rec: Int): Boolean = block.isRecordInsertAllowed(rec)

  fun isRecordAccessible(rec: Int): Boolean = block.isRecordAccessible(rec)

  fun changeActiveRecord(record: Int) {
    block.changeActiveRecord(record)
  }

  /**
   * GOTO NEXT RECORD OF CURRENT BLOCK
   * @exception VException      an exception may be raised bu record.leave
   */
  fun gotoNextRecord() {
    block.gotoNextRecord()
  }

  /**
   * GOTO PREVIOUS RECORD
   * @exception VException      an exception may occur in record.leave()
   */
  fun gotoPrevRecord() {
    block.gotoPrevRecord()
  }

  /**
   * GOTO SPECIFIED RECORD
   * @param recno               the record number
   * @exception VException      an exception may occur in record.leave()
   */
  fun gotoRecord(recno: Int) {
    block.gotoRecord(recno)
  }

  /**
   * Goto field in current block and in current record.
   * @exception VException      an exception may occur in record.leave()
   */
  fun gotoField(fld: VField) {
    block.gotoField(fld)
  }

  /**
   * Goto next field in current record
   * @exception VException      an exception may occur in record.leave()
   */
  fun gotoNextField() {
    block.gotoNextField()
  }

  /**
   * Goto previous field in current record
   * @exception VException      an exception may occur in field.leave()
   */
  fun gotoPrevField() {
    block.gotoPrevField()
  }

  /**
   * Goto first accessible field in current record
   * @exception VException      an exception may occur in field.leave()
   */
  open fun gotoFirstField() {
    block.gotoFirstField()
  }

  /**
   * Goto first accessible field in current record that is not fill
   * @exception VException      an exception may occur in field.leave()
   */
  fun gotoFirstUnfilledField() {
    block.gotoFirstUnfilledField()
  }

  /**
   * Goto next accessible field in current record that is not fill
   * @exception VException      an exception may occur in field.leave()
   */
  fun gotoNextEmptyMustfill() {
    block.gotoNextEmptyMustfill()
  }

  /**
   * Goto last accessible field in current record.
   * @exception VException      an exception may occur in field.leave()
   */
  fun gotoLastField() {
    block.gotoLastField()
  }

  /**
   * enter a new block
   */
  fun enter() {
    block.enter()
  }

  /**
   * exit block
   * @exception VException      an exception may be raised by record.leave
   */
  fun leave(check: Boolean): Boolean = block.leave(check)

  /**
   * Validate current block.
   * @exception VException      an exception may be raised by triggers
   */
  fun validate() {
    block.validate()
  }

  /**
   * Returns true if the block has changed wrt the database.
   */
  val isChanged: Boolean
    get() = block.isChanged

  val record: Int
    get() = block.record

  /**
   * check that user has proper UI with focus on a field on the good page
   */
  fun checkBlock() {
    block.checkBlock()
  }

  /**
   * Checks that all mustfill fields are filled.
   */
  protected fun checkMustfillFields() {
    block.checkMustfillFields()
  }

  /**
   * Clears the entire block.
   */
  open fun clear() {
    block.clear()
  }

  /**
   * Saves current block (insert or update)
   */
  fun saveBlock() {
    Commands.saveBlock(block)
  }

  /**
   * Resets current block
   */
  fun resetBlock() {
    Commands.resetBlock(block)
  }

  /**
   * Queries block, fetches first record.
   * @exception        VException        an exception may occur during DB access
   */
  fun serialQuery() {
    Commands.serialQuery(block)
  }

  /**
   * Sets the block into insert mode.
   * @exception        VException        an exception may occur during DB access
   */
  open fun insertMode() {
    block.insertMode()
  }

  /**
   * Saves changes in block to database.
   * @exception VException      an exception may be raised by triggers
   * @exception SQLException            an exception may be raised DB access
   */
  fun save() {
    block.save()
  }

  /**
   * Deletes in database
   * @exception VException      an exception may be raised by triggers
   * @exception SQLException    an exception may be raised DB access
   */
  fun delete() {
    block.delete()
  }

  /**
   * Inserts an empty line in multi-block.
   * @exception        VException        an exception may occur during DB access
   */
  fun insertLine() {
    Commands.insertLine(block)
  }

  /**
   * Navigate between accessible blocks
   * @exception        VException        an exception may occur during DB access
   */
  fun changeBlock() {
    Commands.changeBlock(block)
  }

  /**
   * Sets the search operator for the current field
   * @exception        VException        an exception may occur during DB access
   */
  fun searchOperator() {
    Commands.setSearchOperator(block)
  }

  fun showHideFilter() {
    Commands.showHideFilter(block)
  }

  /**
   * * Loads block from database
   */
  open fun load() {
    block.load()
  }

  /**
   * * Loads block from database
   */
  open fun deleteBlock() {
    Commands.deleteBlock(block)
  }

  /**
   * Menu query block, fetches selected record.
   */
  fun DictionaryForm.recursiveQuery() {
    Commands.recursiveQuery(block)
  }

  /**
   * Menu query block, fetches selected record, then moves to next block
   */
  fun queryMove() {
    Commands.queryMove(block)
  }

  fun setMode(mode: Mode) {
    block.setMode(mode.value)
  }

  /**
   * Adds a field drop list. A check is performed to test if the dropped extension
   * id associated to another field. In this case, the conflicted drop extension is
   * returned. otherwise null is returned.
   */
  fun addDropList(dropList: Array<out String>, field: FormField<*>): String? {
    for (i in dropList.indices) {
      val extension = dropList[i].lowercase()
      if (dropListMap[extension] != null) {
        return extension
      }
      dropListMap[extension] = field
      block.dropListMap[extension] = field.ident
    }
    return null
  }

  fun fireBlockChanged() {
    block.fireBlockChanged()
  }

  // ----------------------------------------------------------------------
  // SETS/GETS INFORMATION ABOUT THE BLOCK
  // ----------------------------------------------------------------------

  /**
   * Returns the record info value for the given record.
   * @param rec The record number.
   * @return The record info value.
   */
  fun getRecordInfoAt(rec: Int): Int = block.getRecordInfoAt(rec)

  /**
   * Returns true if at least one record is filled
   */
  fun isFilled(): Boolean = block.isFilled()

  /**
   * Returns true if the record is filled
   */
  fun isRecordFilled(rec: Int): Boolean = block.isRecordFilled(rec)

  /**
   * Returns true if the specified record has been fetched from the database
   */
  fun isRecordFetched(rec: Int): Boolean = block.isRecordFetched(rec)

  /**
   * Returns true if the specified record has been changed
   */
  fun isRecordChanged(rec: Int): Boolean = block.isRecordChanged(rec)

  /**
   * Returns true if the specified record has been deleted
   */
  fun isRecordDeleted(rec: Int): Boolean = block.isRecordDeleted(rec)

  /**
   * Returns true if the specified record has been deleted
   */
  fun isSortedRecordDeleted(sortedRec: Int): Boolean = block.isSortedRecordDeleted(sortedRec)

  /**
   * Returns true if the specified record is trailed
   */
  fun isRecordTrailed(rec: Int): Boolean = block.isRecordTrailed(rec)

  /**
   * Returns true if the current record is filled
   */
  fun isCurrentRecordFilled(): Boolean = block.isCurrentRecordFilled()

  /**
   * Returns true if the current record has been fetched from the database
   */
  fun isCurrentRecordFetched(): Boolean = block.isCurrentRecordFetched()

  /**
   * Returns true if the current record has been changed
   */
  fun isCurrentRecordChanged(): Boolean = block.isCurrentRecordChanged()

  /**
   * Returns true if the current record has been deleted
   */
  fun isCurrentRecordDeleted(): Boolean = block.isCurrentRecordDeleted()

  /**
   * Returns true if the current record is trailed
   */
  fun isCurrentRecordTrailed(): Boolean = block.isCurrentRecordTrailed()

  /**
   * Returns the current block access.
   */
  fun getAccess(): Int = block.getAccess()

  /**
   * Updates current access of block fields in the current Record.
   */
  fun updateAccess(record: Int = activeRecord) {
    block.updateAccess(record)
  }

  fun setRecordFetched(rec: Int, value: Boolean) {
    block.setRecordFetched(rec, value)
  }

  /**
   * Use the default record
   */
  fun setRecordFetched(value: Boolean) {
    block.setRecordFetched(value)
  }

  fun setRecordChanged(rec: Int, value: Boolean) {
    block.setRecordChanged(rec, value)
  }

  /**
   * Use the default record
   */
  fun setRecordChanged(value: Boolean) {
    block.setRecordChanged(value)
  }

  fun setRecordDeleted(rec: Int, value: Boolean) {
    block.setRecordDeleted(rec, value)
  }

  /**
   * Use the default record
   */
  fun setRecordDeleted(value: Boolean) {
    block.setRecordDeleted(value)
  }

  /**
   *
   */
  fun setRecordTrailed(rec: Int, value: Boolean) {
    block.setRecordTrailed(rec, value)
  }

  /**
   * Use the default record
   */
  fun setRecordTrailed(value: Boolean) {
    block.setRecordTrailed(value)
  }

  /**
   * COPY RECORD IN BLOCK
   */
  fun copyRecord(from: Int, to: Int, trail: Boolean) {
    block.copyRecord(from, to, trail)
  }

  // ----------------------------------------------------------------------
  // BLOCK TRIGGERS EVENTS
  // ----------------------------------------------------------------------
  /**
   * Block Triggers
   *
   * @param event the event of the trigger
   */
  open class BlockTriggerEvent<T>(val event: Int)

  /**
   * Block protected Triggers
   *
   * @param event the event of the trigger
   */
  class BlockProtectedTriggerEvent(event: Int) : BlockTriggerEvent<Unit>(event)

  /**
   * executed before querying the database
   */
  val PREQRY = BlockProtectedTriggerEvent(VConstants.TRG_PREQRY)    // protected trigger

  /**
   * executed after querying the database
   */
  val POSTQRY =  BlockProtectedTriggerEvent(VConstants.TRG_POSTQRY)  // protected trigger

  /**
   * executed before a row is deleted
   */
  val PREDEL = BlockProtectedTriggerEvent(VConstants.TRG_PREDEL)    // protected trigger

  /**
   * executed after a row is deleted
   */
  val POSTDEL = BlockProtectedTriggerEvent(VConstants.TRG_POSTDEL)  // protected trigger

  /**
   * executed before a row is inserted
   */
  val PREINS = BlockProtectedTriggerEvent(VConstants.TRG_PREINS)    // protected trigger

  /**
   * executed after a row is inserted
   */
  val POSTINS = BlockProtectedTriggerEvent(VConstants.TRG_POSTINS)  // protected trigger

  /**
   * executed before a row is updated
   */
  val PREUPD = BlockProtectedTriggerEvent(VConstants.TRG_PREUPD)    // protected trigger

  /**
   * executed after a row is updated
   */
  val POSTUPD = BlockProtectedTriggerEvent(VConstants.TRG_POSTUPD)  // protected trigger

  /**
   * executed before saving a row
   */
  val PRESAVE = BlockProtectedTriggerEvent(VConstants.TRG_PRESAVE)  // protected trigger

  /**
   * executed upon record entry
   */
  val PREREC = BlockTriggerEvent<Unit>(VConstants.TRG_PREREC)    // void trigger

  /**
   * executed upon record exit
   */
  val POSTREC = BlockTriggerEvent<Unit>(VConstants.TRG_POSTREC)  // void trigger

  /**
   * executed upon block entry
   */
  val PREBLK = BlockTriggerEvent<Unit>(VConstants.TRG_PREBLK)    // void trigger

  /**
   * executed upon block exit
   */
  val POSTBLK = BlockTriggerEvent<Unit>(VConstants.TRG_POSTBLK)  // void trigger

  /**
   * executed upon block validation
   */
  val VALBLK = BlockTriggerEvent<Unit>(VConstants.TRG_VALBLK)    // void trigger

  /**
   * executed upon record validation
   */
  val VALREC = BlockTriggerEvent<Unit>(VConstants.TRG_VALREC)    // void trigger

  /**
   * is executed when the block is in the InsertMode. This trigger becomes active when
   * the user presses the key F4. It will then enable the system to load standard values
   * which will be proposed to the user if he wishes to enter new data.
   */
  val DEFAULT = BlockTriggerEvent<Unit>(VConstants.TRG_DEFAULT)  // void trigger

  /**
   * executed upon block initialization
   */
  val INIT = BlockTriggerEvent<Unit>(VConstants.TRG_INIT)        // void trigger

  /**
   * executed upon Reset command (ResetForm)
   */
  val RESET = BlockTriggerEvent<Boolean>(VConstants.TRG_RESET)      // Boolean trigger

  /**
   * a special trigger that returns a boolean value of whether the block have been changed or not,
   * you can use it to bypass the system control for changes by returning false in the trigger's method:
   *
   * trigger(CHANGED) {
   *   false
   * }
   *
   */
  val CHANGED = BlockTriggerEvent<Boolean>(VConstants.TRG_CHANGED)  // Boolean trigger

  /**
   * defines whether a block can or not be accessed, it must always return a boolean value.
   *
   * trigger(ACCESS) {
   *   Block.mode == MOD_QUERY  // Tests if the block is in query mode,
   *                               //this block is only accessible on query mode
   * }
   *
   */
  val ACCESS = BlockTriggerEvent<Boolean>(VConstants.TRG_ACCESS)    // Void trigger

  // ----------------------------------------------------------------------
  // XML LOCALIZATION GENERATION
  // ----------------------------------------------------------------------

  fun genLocalization(writer: LocalizationWriter) {
    (writer as FormLocalizationWriter).genBlock(ident, title, help, indices, fields)
  }

  // ----------------------------------------------------------------------
  // BLOCK MODEL
  // ----------------------------------------------------------------------

  /** The block model */
  open val block: VBlock = object : VBlock(title, buffer, visible) {
    override fun setInfo(form: VForm) {
      this@Block.fields.forEach {
        it.setInfo(super.source)
      }
    }
  }

  var isModelInitialized = false

  /** Returns block model */
  open fun getBlockModel(vForm: VForm): VBlock {
    block.form = vForm
    block.source = if (this::class.isInner && vForm.source != null) vForm.source!! else sourceFile
    block.name = ident
    isModelInitialized = true
    return block
  }
}<|MERGE_RESOLUTION|>--- conflicted
+++ resolved
@@ -20,11 +20,8 @@
 import java.awt.Point
 import java.sql.SQLException
 
-<<<<<<< HEAD
+import org.jetbrains.exposed.sql.Column
 import org.jetbrains.exposed.sql.Sequence
-=======
-import org.jetbrains.exposed.sql.Column
->>>>>>> aac51072
 import org.jetbrains.exposed.sql.Table
 import org.kopi.galite.visual.domain.CodeDomain
 import org.kopi.galite.visual.domain.Domain
@@ -151,21 +148,10 @@
    * i.e tables that are associated with the first one.
    *
    * @param table     the database table
-<<<<<<< HEAD
+   * @param idColumn  the ID column of table. This parameter should be an Int column only defined for the main table
    * @param seq       the sequence of the database table
    */
-  fun <T : Table> table(table: T, seq: Sequence? = null): T {
-    val formBlockTable = FormBlockTable(table.tableName, table.tableName, table)
-
-    seq?.let {
-      if (block.tables.isNotEmpty()) {
-        throw VExecFailedException(MessageCode.getMessage("VIS-00072"))
-      }
-      block.sequence = seq
-=======
-   * @param idColumn  the ID column of table. This parameter should be an Int column only defined for the main table
-   */
-  fun <T : Table> table(table: T, idColumn: Column<Int>? = null): T {
+  fun <T : Table> table(table: T, idColumn: Column<Int>? = null, seq: Sequence? = null): T {
     val formBlockTable = FormBlockTable(table.tableName, table.tableName, table)
 
     idColumn?.let {
@@ -176,7 +162,12 @@
         throw VExecFailedException(MessageCode.getMessage("VIS-00073"))
       }
       block.idFieldName = idColumn.name
->>>>>>> aac51072
+    }
+    seq?.let {
+      if (block.tables.isNotEmpty()) {
+        throw VExecFailedException(MessageCode.getMessage("VIS-00075"))
+      }
+      block.sequence = seq
     }
     tables.add(formBlockTable)
     block.tables.add(formBlockTable.table)
