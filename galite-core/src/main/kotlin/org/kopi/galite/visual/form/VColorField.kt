--- conflicted
+++ resolved
@@ -26,12 +26,7 @@
 
 import org.jetbrains.exposed.sql.Column
 import org.jetbrains.exposed.sql.ResultRow
-<<<<<<< HEAD
-import org.jetbrains.exposed.sql.statements.api.ExposedBlob
 import org.kopi.galite.visual.VlibProperties
-import org.kopi.galite.visual.base.Utils
-=======
->>>>>>> 9b9435ac
 import org.kopi.galite.visual.list.VColorColumn
 import org.kopi.galite.visual.list.VListColumn
 import org.kopi.galite.util.base.InconsistencyException
@@ -172,11 +167,7 @@
   /**
    * Returns the SQL representation of field value of given record.
    */
-<<<<<<< HEAD
-  override fun getSqlImpl(r: Int): String? = if (value[r] == null) null else Utils.colorToRgbString(value[r])
-=======
   override fun getSqlImpl(r: Int): org.kopi.galite.type.Color? = if (value[r] == null) null else org.kopi.galite.type.Color(value[r]!!.rgb)
->>>>>>> 9b9435ac
 
   /**
    * Copies the value of a record to another
