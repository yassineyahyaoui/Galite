/*
 * Copyright (c) 2013-2020 kopiLeft Services SARL, Tunis TN
 * Copyright (c) 1990-2020 kopiRight Managed Solutions GmbH, Wien AT
 *
 * This library is free software; you can redistribute it and/or
 * modify it under the terms of the GNU Lesser General Public
 * License version 2.1 as published by the Free Software Foundation.
 *
 * This library is distributed in the hope that it will be useful,
 * but WITHOUT ANY WARRANTY; without even the implied warranty of
 * MERCHANTABILITY or FITNESS FOR A PARTICULAR PURPOSE. See the GNU
 * Lesser General Public License for more details.
 *
 * You should have received a copy of the GNU Lesser General Public
 * License along with this library; if not, write to the Free Software
 * Foundation, Inc., 51 Franklin Street, Fifth Floor, Boston, MA  02110-1301  USA
 */

package org.kopi.galite.chart

import java.io.File
import java.io.FileOutputStream
import java.io.IOException
import java.net.MalformedURLException
import java.text.MessageFormat
import java.util.Locale

import kotlin.collections.ArrayList

import com.lowagie.text.Rectangle

import org.kopi.galite.base.Utils
import org.kopi.galite.db.DBContextHandler
import org.kopi.galite.l10n.ChartLocalizer
import org.kopi.galite.l10n.LocalizationManager
import org.kopi.galite.print.Printable
import org.kopi.galite.util.PPaperType
import org.kopi.galite.util.PrintJob
import org.kopi.galite.util.base.InconsistencyException
import org.kopi.galite.visual.VWindow
import org.kopi.galite.visual.WindowController
import org.kopi.galite.visual.Constants
import org.kopi.galite.visual.WindowBuilder
import org.kopi.galite.visual.UWindow
import org.kopi.galite.visual.UIFactory
import org.kopi.galite.visual.ApplicationContext
import org.kopi.galite.visual.VExecFailedException
import org.kopi.galite.visual.MessageCode
import org.kopi.galite.visual.VHelpViewer
import org.kopi.galite.visual.VException
import org.kopi.galite.visual.FileHandler
import org.kopi.galite.visual.ApplicationConfiguration
import org.kopi.galite.visual.VlibProperties
import org.kopi.galite.visual.VCommand

/**
 * Creates a new chart model.
 * The `VChart` is a window containing a chart inside.
 * The chart can have any type. The standard implementation will
 * provide **five** chart types :
 *
 *  * Bar chart;
 *  * Area chart;
 *  * Line chart;
 *  * Column chart;
 *  * Pie chart;
 *
 * Other chart implementations can be provided by extending this class.
 *
 * @param context The database context handler.
 * @throws VException Visual errors.
 */
abstract class VChart constructor(context: DBContextHandler? = null) : VWindow(), CConstants, Printable {

  companion object {
    const val TYP_PDF = 1
    const val TYP_PNG = 2
    const val TYP_JPEG = 3

    // --------------------------------------------------------------------
    // STATIC INITIALIZATION
    // --------------------------------------------------------------------
    init {
      WindowController.windowController.registerWindowBuilder(Constants.MDL_CHART, object : WindowBuilder {

        override fun createWindow(model: VWindow): UWindow = UIFactory.uiFactory.createView(model) as UChart
      })
    }
  }

  // ----------------------------------------------------------------------
  // LOCALIZATION
  // ----------------------------------------------------------------------
  /**
   * Localizes this report
   *
   * @param     locale  the locale to use
   */
  fun localize(locale: Locale?) {
    var manager: LocalizationManager?

    manager = LocalizationManager(locale, ApplicationContext.getDefaultLocale())
    // localizes the actors in VWindow
    super.localizeActors(manager)
    localize(manager)
    manager = null
  }

  /**
   * Localizes this report
   *
   * @param     manager         the manger to use for localization
   */
  protected fun localize(manager: LocalizationManager) {
    val loc: ChartLocalizer = manager.getChartLocalizer(source!!)

    setPageTitle(loc.getTitle())
    help = loc.getHelp()
    // dimensions
    dimensions.forEach {
      it.localize(loc)
    }
    // measures
    measures.forEach {
      it.localize(loc)
    }
  }

  // --------------------------------------------------------------------
  // IMPLEMENTATIONS
  // --------------------------------------------------------------------

  override fun createPrintJob(): PrintJob {
    return try {
      val printJob: PrintJob
      val file = Utils.getTempFile("galite", "pdf")
      val paper = PPaperType.getPaperTypeFromCode(printOptions.papertype)

     val page = if (printOptions.paperlayout == "Landscape") {
        Rectangle(paper.height.toFloat(), paper.width.toFloat())
      } else {
        Rectangle(paper.width.toFloat(), paper.height.toFloat())
      }
      export(file, TYP_PDF)
      printJob = PrintJob(file, true, page)
      printJob.dataType = PrintJob.DAT_PDF
      printJob.title = getTitle()
      printJob.numberOfPages = 1
      printJob.documentType = getDocumentType()
      printJob
    } catch (e: IOException) {
      throw VExecFailedException(e)
    }
  }

  /**
   * Returns the document type.
   * @return The document type.
   */
  open fun getDocumentType(): Int = Printable.DOC_UNKNOWN

  override fun getType(): Int = Constants.MDL_CHART

  /**
   * Sets the chart menu. This will enable and disable
   * commands according to the chart generation context.
   */
  fun setMenu() {
    if (!built) {
      // only when commands are displayed
      return
    }
    if (cmdBarView != null) {
      setCommandEnabled(cmdBarView!!, chartType !== VChartType.BAR)
    }
    if (cmdColumnView != null) {
      setCommandEnabled(cmdColumnView!!, chartType !== VChartType.COLUMN)
    }
    if (cmdLineView != null) {
      setCommandEnabled(cmdLineView!!, chartType !== VChartType.LINE)
    }
    if (cmdAreaView != null) {
      setCommandEnabled(cmdAreaView!!, chartType !== VChartType.AREA)
    }
    if (cmdPieView != null) {
      setCommandEnabled(cmdPieView!!, chartType !== VChartType.PIE)
    }
  }

  /**
   * Initialization of the chart model.
   * @throws VException Visual errors.
   */
  fun initChart() {
    build()
    callTrigger(CConstants.TRG_PRECHART)
  }

  /**
   * build everything after loading
   */
  protected fun build() {
    if (rows.isEmpty()) {
      throw VNoChartRowException(MessageCode.getMessage("VIS-00015"))
    }
    (getDisplay() as UChart).build()
    setType(VChartType.DEFAULT, false)
    built = true
    if (hasTrigger(CConstants.TRG_INIT)) {
      callTrigger(CConstants.TRG_INIT)
    }
    if (hasFixedType()) {
      setType(callTrigger(CConstants.TRG_CHARTTYPE) as VChartType)
    }
    // all commands are by default enabled
    activeCommands.clear()
    if (commands != null) {
      commands!!.forEachIndexed { i, it ->
        when(it.getIdent() ) {
          "BarView" -> {
            cmdBarView = it
          }
          "ColumnView" -> {
            cmdColumnView = it
          }
          "LineView" -> {
            cmdLineView = it
          }
          "AreaView" -> {
            cmdAreaView = it
          }
          "PieView" -> {
            cmdPieView = it
          }
          else -> {
            setCommandEnabled(it, getColumnCount() + i + 1, true)
          }
        }
      }
    }
  }

  /**
   * Returns `true` is the chart has a fixed type.
   * @return `true` is the chart has a fixed type.
   */
  fun hasFixedType(): Boolean = hasTrigger(CConstants.TRG_CHARTTYPE)

  /**
   * Returns the chart fixed type.
   * @return The chart fixed type.
   */
  open fun getFixedType(): VChartType? = callTrigger(CConstants.TRG_CHARTTYPE) as VChartType?

  /**
   * Refreshes the chart display.
   */
  fun refresh() {
    (getDisplay() as UChart).refresh()
  }

  /**
   * Closes the chart window.
   */
  fun close() {
    getDisplay()!!.closeWindow()
  }

  /**
   * Shows the chart help window.
   */
  fun showHelp() {
    VHelpViewer().showHelp(genHelp())
  }

  override fun destroyModel() {
    try {
      callTrigger(CConstants.TRG_POSTCHART)
    } catch (v: VException) {
      // ignore
      v.printStackTrace()
    }
    super.destroyModel()
  }

  /**
   * Sets the new type of this chart model.
   * @param type The new chart type.
   */
  fun setType(type: VChartType) {
    setType(type, true)
  }

  /**
   * Prints the report
   */
  fun export(type: Int = TYP_PNG) {
    val ext = when (type) {
      TYP_PNG -> ".png"
      TYP_PDF -> ".pdf"
      TYP_JPEG -> ".jpeg"
      else -> throw InconsistencyException("Export type unknown")
    }
    val file: File? = FileHandler.fileHandler!!.chooseFile(getDisplay()!!,
                                                           ApplicationConfiguration.getConfiguration()!!.getDefaultDirectory(),
                                                           "chart$ext")
    if (file != null) {
      try {
        export(file, type)
      } catch (e: IOException) {
        throw VExecFailedException(e)
      }
    }
  }

  /**
   * Exports the chart to the given format.
   * @param file The destination file.
   * @param type The export type.
   * @throws IOException I/O errors.
   */
  fun export(file: File, type: Int) {
    val destination = FileOutputStream(file)
    var exported = false

    setWaitInfo(VlibProperties.getString("export-message"))
    exported = try {
      when (type) {
        TYP_PDF -> {
          (getDisplay() as UChart).type.exportToPDF(destination, printOptions)
          true
        }
        TYP_PNG -> {
          (getDisplay() as UChart).type.exportToPNG(destination, printOptions.imageWidth, printOptions.imageHeight)
          true
        }
        TYP_JPEG -> {
          (getDisplay() as UChart).type.exportToJPEG(destination, printOptions.imageWidth, printOptions.imageHeight)
          true
        }
        else -> throw InconsistencyException("Export type unknown")
      }
    } finally {
      destination.close()
      unsetWaitInfo()
      if (exported) {
        fireFileProduced(file)
      }
    }
  }

  /**
   * Sets the new type of this chart model.
   * @param type The new chart type.
   * @param refresh should we refresh the view side ?
   */
  internal fun setType(type: VChartType, refresh: Boolean) {
    if (hasFixedType() && type != getFixedType()) {
      return
    }
    chartType = type
    type.createDataSeries(this)
    (getDisplay() as UChart).type = ChartTypeFactory.chartTypeFactory.createTypeView(getTitle(), type)
    if (refresh) {
      refresh()
      (getDisplay() as UChart).typeChanged()
    }
  }

  /**
   * Appends a row to the chart rows.
   * @param dimensions The dimension value.
   * @param measures The measures values.
   */
  protected fun addRow(dimensions: Array<Any>, measures: Array<Any>) {
    rows.add(VRow(dimensions, measures))
  }

  /**
   * Returns the column count.
   * @return The column count.
   */
  protected open fun getColumnCount(): Int = dimensions.size + measures.size

  // ----------------------------------------------------------------------
  // COMMANDS
  // ----------------------------------------------------------------------

  /**
   * Enables/disables the actor.
   */
  fun setCommandEnabled(command: VCommand, index: Int, enable: Boolean) {
    var enable = enable

    if (enable) {
      // we need to check if VKT_Triggers is initialized
      // ex : org.kopi.galite.cross.VDynamicReport
      if (VKT_Triggers != null && hasTrigger(CConstants.TRG_CMDACCESS, index)) {

        val active = try {
          (callTrigger(CConstants.TRG_CMDACCESS, index) as Boolean)
        } catch (e: VException) {
          // trigger call error ==> command is considered as active
          true
        }
        enable = active
      }
      command.setEnabled(enable)
      activeCommands.add(command)
    } else {
      activeCommands.remove(command)
      command.setEnabled(false)
    }
  }

  /**
   * Enables/disables the actor.
   */
  fun setCommandEnabled(command: VCommand, enable: Boolean) {
    command.setEnabled(enable)
    if (enable) {
      activeCommands.add(command)
    } else {
      activeCommands.remove(command)
    }
  }

  // --------------------------------------------------------------------
  // TRIGGER HANDLING
  // --------------------------------------------------------------------

  override fun executeVoidTrigger(VKT_Type: Int) {}

  fun executeObjectTrigger(VKT_Type: Int): Any {
    throw InconsistencyException("SHOULD BE REDEFINED")
  }

  fun executeBooleanTrigger(VKT_Type: Int): Boolean {
    throw InconsistencyException("SHOULD BE REDEFINED")
  }

  fun executeIntegerTrigger(VKT_Type: Int): Int {
    throw InconsistencyException("SHOULD BE REDEFINED")
  }

  /**
   * overridden by forms to implement triggers
   * default triggers
   */
  protected fun execTrigger(block: Any, id: Int): Any? {
    executeVoidTrigger(id)
    return null
  }

  /**
   * Calls trigger for given event, returns last trigger called 's value.
   */
  protected fun callTrigger(event: Int, index: Int = 0): Any? {
    return when (CConstants.TRG_TYPES[event]) {
      CConstants.TRG_VOID -> {
        executeVoidTrigger(VKT_Triggers!![index][event])
        null
      }
      CConstants.TRG_OBJECT -> executeObjectTrigger(VKT_Triggers!![index][event])
      else -> throw InconsistencyException("BAD TYPE" + CConstants.TRG_TYPES[event])
    }
  }

  /**
   * Returns true if there is trigger associated with given event.
   */
  internal fun hasTrigger(event: Int, index: Int = 0): Boolean = VKT_Triggers!![index][event] != 0

  /**
   * Returns the dimension column.
   * @return The dimension column.
   */
  fun getMeasure(column: Int): VMeasure = measures[column]

  /**
   * Returns the dimension column.
   * @return The dimension column.
   */
  fun getDimension(column: Int): VDimension = dimensions[column]

  /**
   * Sets the title
   */
  fun setPageTitle(title: String) {
    pageTitle = title
    setTitle(title)
  }

  /**
   * Sets the page title parameter.
   * @param param The page title parameter.
   */
  fun setPageTitleParams(param: Any) {
    setPageTitleParams(arrayOf(param))
  }

  /**
   * Sets the page title parameters.
   * @param param1 The first parameter.
   * @param param2 The second parameter.
   */
  fun setPageTitleParams(param1: Any, param2: Any) {
    setPageTitleParams(arrayOf(param1, param2))
  }

  /**
   * Sets the page title parameters.
   * @param params The parameters to be set.
   */
  fun setPageTitleParams(params: Array<Any>) {
    setPageTitle(MessageFormat.format(pageTitle, *params))
  }

  /**
   * Returns the chart rows.
   * @return The chart rows.
   */
  internal fun getRows(): Array<VRow> = rows.toTypedArray()

  /**
   * Returns the chart columns.
   * @return the chart columns.
   */
  internal open fun getColumns(): Array<VColumn?>? {
    val columns: Array<VColumn?> = arrayOfNulls(getColumnCount())
    dimensions.forEachIndexed { i, it ->
      columns[i] = it
    }
    measures.forEachIndexed { i, it ->
      columns[i + dimensions.size] = it
    }
    return columns
  }

  // ----------------------------------------------------------------------
  // HELP
  // ----------------------------------------------------------------------
  fun genHelp(): String? {
    val surl = StringBuffer()
    val fileName = VHelpGenerator().helpOnChart(getTitle(),
                                                commands,
                                                getColumns(),
                                                help)

    return if (fileName == null) {
      null
    } else {
      try {
        surl.append(File(fileName).toURL().toString())
      } catch (mue: MalformedURLException) {
        throw InconsistencyException(mue)
      }
      surl.toString()
    }
  }

  // --------------------------------------------------------------------
  // ABSTRACT METHODS
  // --------------------------------------------------------------------
  /**
   * The chart columns initialization. Will be implemented by subclasses
   * @throws VException Visual errors.
   */
  protected abstract fun init()

  /**
   * Adds a data row to this chart.
   */
  abstract fun add()

  // --------------------------------------------------------------------
  // DATA MEMBERS
  // --------------------------------------------------------------------
  private var cmdBarView: VCommand? = null
  private var cmdColumnView: VCommand? = null
  private var cmdLineView: VCommand? = null
  private var cmdAreaView: VCommand? = null
  private var cmdPieView: VCommand? = null

  override var source: String? = null
  private var built = false
  private var pageTitle = ""
  var help: String? = null
  var chartType: VChartType? = null  // chart type
    private set
  internal var VKT_Triggers: Array<IntArray>? = null // trigger list

  protected var commands: Array<VCommand>? = null // commands
  private val activeCommands: ArrayList<VCommand> = ArrayList()
  var printOptions: VPrintOptions = VPrintOptions()

  /**
   * The chart dimensions. The actual version supports only one dimension
   */
  protected lateinit var dimensions: Array<VDimension>

  /**
   * The chart measures.
   */
  protected lateinit var measures: Array<VMeasure>
  private val rows: ArrayList<VRow> = ArrayList(500)

  init {
    if (context != null) {
      dBContext = context.getDBContext()
    }
    init()
    // localize the report using the default locale
<<<<<<< HEAD
    ApplicationContext.getDefaultLocale()?.let { localize(it) }
=======
    localize(ApplicationContext.getDefaultLocale())
>>>>>>> f0f2694e
  }
}<|MERGE_RESOLUTION|>--- conflicted
+++ resolved
@@ -611,10 +611,6 @@
     }
     init()
     // localize the report using the default locale
-<<<<<<< HEAD
-    ApplicationContext.getDefaultLocale()?.let { localize(it) }
-=======
     localize(ApplicationContext.getDefaultLocale())
->>>>>>> f0f2694e
   }
 }