--- conflicted
+++ resolved
@@ -32,18 +32,15 @@
     TODO()
   }
 
-<<<<<<< HEAD
-  fun getWeek(pos: Int): NotNullWeek = TODO()
+  fun getBlob(pos: Int): Blob {
+    TODO()
+  }
 
   fun next(): Boolean {
     TODO()
-=======
-  fun getBlob(pos: Int): Blob {
-   TODO()
->>>>>>> f0f2694e
   }
 
-  fun next(): Boolean = TODO()
+  fun getWeek(pos: Int): NotNullWeek = TODO()
 
   fun getString(pos: Int): String = TODO()
 
@@ -71,13 +68,9 @@
 
   fun getBoolean(column: Int): Boolean = TODO()
 
-<<<<<<< HEAD
-  fun getObject(pos:Int):Any = TODO()
+  fun getObject(pos: Int): Any =TODO()
 
   fun getTimestamp(pos: Int): NotNullTimestamp = TODO()
-=======
-  fun getObject(pos: Int):Any =TODO()
->>>>>>> f0f2694e
 
   fun getFixed(pos: Int): NotNullFixed = TODO()
 
