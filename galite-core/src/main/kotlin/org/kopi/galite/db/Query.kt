/*
 * Copyright (c) 2013-2020 kopiLeft Services SARL, Tunis TN
 * Copyright (c) 1990-2020 kopiRight Managed Solutions GmbH, Wien AT
 *
 * This library is free software; you can redistribute it and/or
 * modify it under the terms of the GNU Lesser General Public
 * License version 2.1 as published by the Free Software Foundation.
 *
 * This library is distributed in the hope that it will be useful,
 * but WITHOUT ANY WARRANTY; without even the implied warranty of
 * MERCHANTABILITY or FITNESS FOR A PARTICULAR PURPOSE. See the GNU
 * Lesser General Public License for more details.
 *
 * You should have received a copy of the GNU Lesser General Public
 * License along with this library; if not, write to the Free Software
 * Foundation, Inc., 51 Franklin Street, Fifth Floor, Boston, MA  02110-1301  USA
 */

package org.kopi.galite.db

import org.kopi.galite.type.NotNullDate
<<<<<<< HEAD
import org.kopi.galite.type.NotNullTimestamp
import org.kopi.galite.type.NotNullWeek
=======
import org.kopi.galite.type.NotNullFixed
>>>>>>> 254e53c9

class Query(conn: Connection) {

  fun addString(value: String?) {
    TODO()
  }
  fun getWeek(pos: Int): NotNullWeek = TODO()

  fun next(): Boolean {
    TODO()
  }

  fun getString(pos: Int): String {
    TODO()
  }

  fun addInt(value: Int) {
    TODO()
  }

  fun run(format: String?): Int = TODO()

  fun delete(format: String?): Int= TODO()

  fun getInt(pos: Int): Int = TODO()

  fun close() {
    TODO()
  }

  fun open(format: String) {
    TODO()
  }

  fun isNull(column: Int): Boolean = TODO()

  fun getDate(pos: Int): NotNullDate = TODO()

  fun getBoolean(column: Int): Boolean = TODO()

<<<<<<< HEAD
  fun getObject(pos:Int):Any = TODO()

  fun getTimestamp(pos: Int): NotNullTimestamp = TODO()
=======
  fun getObject(pos:Int):Any =TODO()

  fun getFixed(pos: Int): NotNullFixed = TODO()
>>>>>>> 254e53c9
}<|MERGE_RESOLUTION|>--- conflicted
+++ resolved
@@ -19,18 +19,16 @@
 package org.kopi.galite.db
 
 import org.kopi.galite.type.NotNullDate
-<<<<<<< HEAD
 import org.kopi.galite.type.NotNullTimestamp
 import org.kopi.galite.type.NotNullWeek
-=======
 import org.kopi.galite.type.NotNullFixed
->>>>>>> 254e53c9
 
 class Query(conn: Connection) {
 
   fun addString(value: String?) {
     TODO()
   }
+
   fun getWeek(pos: Int): NotNullWeek = TODO()
 
   fun next(): Boolean {
@@ -65,13 +63,9 @@
 
   fun getBoolean(column: Int): Boolean = TODO()
 
-<<<<<<< HEAD
   fun getObject(pos:Int):Any = TODO()
 
   fun getTimestamp(pos: Int): NotNullTimestamp = TODO()
-=======
-  fun getObject(pos:Int):Any =TODO()
 
   fun getFixed(pos: Int): NotNullFixed = TODO()
->>>>>>> 254e53c9
 }