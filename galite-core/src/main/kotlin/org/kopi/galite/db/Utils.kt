/*
 * Copyright (c) 2013-2020 kopiLeft Services SARL, Tunis TN
 * Copyright (c) 1990-2020 kopiRight Managed Solutions GmbH, Wien AT
 *
 * This library is free software; you can redistribute it and/or
 * modify it under the terms of the GNU Lesser General Public
 * License version 2.1 as published by the Free Software Foundation.
 *
 * This library is distributed in the hope that it will be useful,
 * but WITHOUT ANY WARRANTY; without even the implied warranty of
 * MERCHANTABILITY or FITNESS FOR A PARTICULAR PURPOSE. See the GNU
 * Lesser General Public License for more details.
 *
 * You should have received a copy of the GNU Lesser General Public
 * License along with this library; if not, write to the Free Software
 * Foundation, Inc., 51 Franklin Street, Fifth Floor, Boston, MA  02110-1301  USA
 */

package org.kopi.galite.db

import org.kopi.galite.type.Date
import org.kopi.galite.type.Month
import org.kopi.galite.type.Time
import org.kopi.galite.type.Timestamp
import org.kopi.galite.type.Week

class Utils {
  companion object {
    fun trimString(input: String): String = TODO()
    fun trailString(input: String): String = TODO()
    fun toSql(date: Date): String = TODO()
    fun toSql(l: String): String = TODO()
    fun toSql(t: Time?): String = TODO()
    fun toSql(d: Int?): String = TODO()
<<<<<<< HEAD
    fun toSql(m: Month?): String = TODO()

=======
    fun toSql(t: Timestamp?): String = TODO()
    fun toSql(t: Week?): String = TODO()
>>>>>>> daecc073
  }
}


<|MERGE_RESOLUTION|>--- conflicted
+++ resolved
@@ -32,13 +32,9 @@
     fun toSql(l: String): String = TODO()
     fun toSql(t: Time?): String = TODO()
     fun toSql(d: Int?): String = TODO()
-<<<<<<< HEAD
-    fun toSql(m: Month?): String = TODO()
-
-=======
     fun toSql(t: Timestamp?): String = TODO()
     fun toSql(t: Week?): String = TODO()
->>>>>>> daecc073
+    fun toSql(m: Month?): String = TODO()
   }
 }
 
