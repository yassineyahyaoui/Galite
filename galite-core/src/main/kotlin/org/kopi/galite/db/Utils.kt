--- conflicted
+++ resolved
@@ -19,12 +19,9 @@
 package org.kopi.galite.db
 
 import org.kopi.galite.type.Date
-<<<<<<< HEAD
+import org.kopi.galite.type.Time
 import org.kopi.galite.type.Timestamp
 import org.kopi.galite.type.Week
-=======
-import org.kopi.galite.type.Time
->>>>>>> f0f2694e
 
 class Utils {
   companion object {
@@ -32,12 +29,11 @@
     fun trailString(input: String): String = TODO()
     fun toSql(date: Date): String = TODO()
     fun toSql(l: String): String = TODO()
-<<<<<<< HEAD
+    fun toSql(t: Time?): String = TODO()
+    fun toSql(d: Int?): String = TODO()
     fun toSql(t: Timestamp?): String = TODO()
     fun toSql(t: Week?): String = TODO()
-=======
-    fun toSql(t: Time?): String = TODO()
-    fun toSql(d: Int?): String = TODO()
->>>>>>> f0f2694e
   }
-}+}
+
+
