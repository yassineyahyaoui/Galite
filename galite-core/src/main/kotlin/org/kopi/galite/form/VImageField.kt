--- conflicted
+++ resolved
@@ -43,11 +43,7 @@
     TODO("Not yet implemented")
   }
 
-<<<<<<< HEAD
-  override fun toText(o: Any?): String? {
-=======
   override fun setObject(r: Int, v: Any?) {
->>>>>>> f0f2694e
     TODO("Not yet implemented")
   }
 
