--- conflicted
+++ resolved
@@ -179,11 +179,7 @@
    * Warning:	This method will become inaccessible to kopi users in next release
    */
   override fun setObject(r: Int, v: Any?) {
-<<<<<<< HEAD
-    setDate(r, v as Date?)
-=======
     setDate(r, v as? Date)
->>>>>>> 71408809
   }
 
   /**
