--- conflicted
+++ resolved
@@ -247,10 +247,6 @@
     }
   }
 
-<<<<<<< HEAD
-  override fun toText(o: Any?): String? {
-    TODO("Not yet implemented")
-=======
   /**
    * Returns the data type handled by this field.
    */
@@ -280,7 +276,6 @@
       }
     }
     return sum
->>>>>>> f0f2694e
   }
 
   /**
