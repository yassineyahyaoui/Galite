/*
 * Copyright (c) 2013-2020 kopiLeft Services SARL, Tunis TN
 * Copyright (c) 1990-2020 kopiRight Managed Solutions GmbH, Wien AT
 *
 * This library is free software; you can redistribute it and/or
 * modify it under the terms of the GNU Lesser General Public
 * License version 2.1 as published by the Free Software Foundation.
 *
 * This library is distributed in the hope that it will be useful,
 * but WITHOUT ANY WARRANTY; without even the implied warranty of
 * MERCHANTABILITY or FITNESS FOR A PARTICULAR PURPOSE. See the GNU
 * Lesser General Public License for more details.
 *
 * You should have received a copy of the GNU Lesser General Public
 * License along with this library; if not, write to the Free Software
 * Foundation, Inc., 51 Franklin Street, Fifth Floor, Boston, MA  02110-1301  USA
 */

package org.kopi.galite.form

import kotlin.math.max

import org.kopi.galite.base.UComponent
import org.kopi.galite.list.VListColumn
<<<<<<< HEAD
import org.kopi.galite.list.VStringColumn
import org.kopi.galite.type.Date
import org.kopi.galite.util.base.InconsistencyException
import org.kopi.galite.visual.Module
import org.kopi.galite.visual.UIFactory
import org.kopi.galite.visual.VModel
import org.kopi.galite.visual.VWindow

class VListDialog(list: Array<VListColumn>,
                  val data: Array<Array<Any>>,
                  val idents: IntArray,
                  rows: Int,
                  skipFirstLine: Boolean) : VModel {

  /**
   * Creates a dialog with specified data
   */
  constructor(list: Array<VListColumn>,
              data: Array<Array<Any>>,
              idents: IntArray,
              rows: Int) : this(list, data, idents, rows, true)

  /**
   * Creates a dialog with specified data
   */
  constructor(list: Array<VListColumn>,
              data: Array<Array<Any>>,
              rows: Int,
              newForm: VDictionary) : this(list, data, makeIdentArray(rows), rows, false) {
    this.newForm = newForm
  }

  /**
   * Creates a dialog with specified data
   */
  constructor(list: Array<VListColumn>,
              data: Array<Array<Any>>,
              rows: Int,
              newForm: String) : this(list, data, rows, Module.Executable(newForm) as VDictionary)

  /**
   * Creates a dialog with specified data
   */
  constructor(list: Array<VListColumn>,
              data: Array<Array<Any>>,
              rows: Int) : this(list, data, makeIdentArray(rows), rows, false)

  /**
   * Creates a dialog with specified data and title bar.
   */
  constructor(list: Array<VListColumn>, data: Array<Array<Any>>) : this(list, data, data[0].size)

  /**
   * Creates a dialog with specified data and title bar.
   */
  @Suppress("UNCHECKED_CAST")
  constructor(title: String,
              data: Array<String>,
              rows: Int = data.size) : this(arrayOf<VListColumn>(VStringColumn(title,
                                                                 null,
                                                                 VConstants.ALG_LEFT,
                                                                 getMaxLength(data),
                                                                 true)),
                                            arrayOf(data as Array<Any>),
                                            rows)

  /**
   * Displays a dialog box returning position of selected element.
   */
  fun selectFromDialog(window: VWindow, field: VField): Int = selectFromDialog(window, field, true)

  /**
   * Displays a dialog box returning position of selected element.
   */
  fun selectFromDialog(form: VForm, window: VWindow?, field: VField): Int {
    this.form = form
    return selectFromDialog(window, field, true)
  }

  /**
   * Displays a dialog box returning position of selected element.
   * @exception org.kopi.galite.visual.VException        an exception may be raised by string formatter
   */
  fun selectFromDialog(showSingleEntry: Boolean): Int = selectFromDialog(null, showSingleEntry)

  /**
   * Displays a dialog box returning position of selected element.
   */
  fun selectFromDialog(window: VWindow?, field: VField?, showSingleEntry: Boolean): Int =
    display.selectFromDialog((window?.getDisplay())!!,
                             field?.getDisplay()!!,
                             showSingleEntry)

  /**
   * Displays a dialog box returning position of selected element.
   * @exception org.kopi.galite.visual.VException       an exception may be raised by string formatter
   */
  fun selectFromDialog(window: VWindow?, showSingleEntry: Boolean): Int =
          display.selectFromDialog((window?.getDisplay())!!, showSingleEntry)

  /**
   * Sorts the model
   */
  fun sort(left: Int = 0) {
    if (data.isEmpty()) { // one element
      return
    }
    for (i in 0 until count) {
      translatedIdents[i] = i + if (isSkipFirstLine) 1 else 0 // reinit
    }
    var i = count

    while (--i >= 0) {
      for (j in 0 until i) {
        val value1 = data[left][translatedIdents[j]]
        val value2 = data[left][translatedIdents[j + 1]]
        var swap = if (value1 != null && value2 != null) {
          when (value1) {
            is String -> {
              value1 > (value2 as? String)!!
            }
            is Number -> {
              value1.toDouble() > (value2 as Number).toDouble()
            }
            is Boolean -> {
              value1 && !(value2 as Boolean)
            }
            is Date -> {
              (value1 as Date) > value2 as? Date
            }
            else -> {
              false
            }
          }
        } else {
          value1 == null && value2 != null
        }
        if (swap) {
          val tmp = translatedIdents[j]

          translatedIdents[j] = translatedIdents[j + 1]
          translatedIdents[j + 1] = tmp
        }
      }
    }
    if (columns[left].isSortAscending) {
      // reverse sorting
      for (i in 0 until count / 2) {
        val tmp = translatedIdents[i]
        translatedIdents[i] = translatedIdents[count - 1 - i]
        translatedIdents[count - 1 - i] = tmp
      }
    }
  }

  // --------------------------------------------------------------------
  // VMODEL IMPLEMENTATION
  // --------------------------------------------------------------------
  override fun setDisplay(display: UComponent) {
    assert(display is UListDialog) { "Display must be UListDialog" }
    this.display = display as UListDialog
  }

  override fun getDisplay(): UListDialog = display

  /**
   * Enables the insertion of a new record
   */
  fun setForceNew() {
    isForceNew = true
  }

  /**
   * Enables the too many rows message
   */
  fun setTooManyRows() {
    isTooManyRows = true
  }

  /**
   * Returns a value at a given position
   */
  fun getValueAt(row: Int, col: Int): Any = data[col][row]

  fun convert(pos: Int): Int = if (pos == -1) -1 else idents[translatedIdents[pos]]

  fun getColumnCount(): Int = data.size

  fun getColumnName(column: Int): String? = titles[column]

  /**
   * @return the skipFirstLine
   */
  var isSkipFirstLine = true
    private set

  var form: VForm? = null

  /**
   * @return the forceNew
   */
  var isForceNew = false
    private set

  /**
   * @return the tooManyRows
   */
  var isTooManyRows = false
    private set

  /**
   * @return the sizes
   */
  val sizes: IntArray

  /**
   * @return the columns
   */
  val columns: Array<VListColumn>

  /**
   * @return the titles
   */
  val titles: Array<String?>

  /**
   * @return the count
   */
  val count: Int

  /**
   * @return the newForm
   */
  var newForm: VDictionary? = null
    private set

  val translatedIdents: IntArray

  private var display: UListDialog

  companion object {

    /**
     * Displays a dialog box returning position of selected element.
     */
    fun selectFromDialog(window: VWindow, str: Array<String>): Int {
      var size = 0

      str.forEach {
        size = max(size, it.length)
      }
      return VListDialog(arrayOf(VStringColumn("Auswahl", null, 0, size, true)),
              arrayOf(str as Array<Any>)).selectFromDialog(window, null, true)
    }

    /**
     * Makes an identifiers array
     */
    private fun makeIdentArray(rows: Int): IntArray {
      val idents = IntArray(rows)

      for (i in 0 until rows) {
        idents[i] = i
      }
      return idents
    }

    /**
     * Returns the max length in a given String array.
     */
    private fun getMaxLength(values: Array<String>): Int {
      var result = 0

      values.forEach {
        if (it != null) {
          result = max(result, it.length)
        }
      }
      return result
    }

    // returned value if a user click on a forced new button and there
    // is no form to create a record
    var NEW_CLICKED = -2
  }

  /**
   * Creates a dialog with specified data
   */
  init {
    if (list.size != data.size) {
      throw InconsistencyException("WRONG NUMBER OF COLUMN OR TITLES: list.length = ${list.size}" +
              " does not match data.length = ${data.size}")
    }
    isSkipFirstLine = skipFirstLine
    count = rows
    columns = list
    sizes = IntArray(list.size)
    titles = arrayOfNulls(list.size)

    if (idents[0] != 0) {
      isSkipFirstLine = false
    }
    translatedIdents = IntArray(idents.size - if (isSkipFirstLine) 1 else 0)
    for (i in sizes.indices) {
      sizes[i] = max(list[i].width, list[i].title.length)
      titles[i] = list[i].title
    }
    for (i in translatedIdents.indices) {
      translatedIdents[i] = i + if (isSkipFirstLine) 1 else 0
    }
    display = UIFactory.uiFactory.createView(this) as UListDialog
=======
import org.kopi.galite.visual.VWindow

class VListDialog(list: Array<VListColumn>, values: Array<Array<Any?>>?) {
  fun selectFromDialog(form: VForm, field: VField?): Int = TODO()
  fun selectFromDialog(form: VForm?, window: VWindow?, field: VField?): Int {
   TODO()
>>>>>>> 79336b03
  }
}<|MERGE_RESOLUTION|>--- conflicted
+++ resolved
@@ -22,7 +22,6 @@
 
 import org.kopi.galite.base.UComponent
 import org.kopi.galite.list.VListColumn
-<<<<<<< HEAD
 import org.kopi.galite.list.VStringColumn
 import org.kopi.galite.type.Date
 import org.kopi.galite.util.base.InconsistencyException
@@ -61,7 +60,7 @@
   constructor(list: Array<VListColumn>,
               data: Array<Array<Any>>,
               rows: Int,
-              newForm: String) : this(list, data, rows, Module.Executable(newForm) as VDictionary)
+              newForm: String) : this(list, data, rows, Module.getExecutable(newForm) as VDictionary)
 
   /**
    * Creates a dialog with specified data
@@ -335,13 +334,5 @@
       translatedIdents[i] = i + if (isSkipFirstLine) 1 else 0
     }
     display = UIFactory.uiFactory.createView(this) as UListDialog
-=======
-import org.kopi.galite.visual.VWindow
-
-class VListDialog(list: Array<VListColumn>, values: Array<Array<Any?>>?) {
-  fun selectFromDialog(form: VForm, field: VField?): Int = TODO()
-  fun selectFromDialog(form: VForm?, window: VWindow?, field: VField?): Int {
-   TODO()
->>>>>>> 79336b03
   }
 }