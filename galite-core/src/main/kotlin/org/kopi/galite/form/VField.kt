/*
 * Copyright (c) 2013-2020 kopiLeft Services SARL, Tunis TN
 * Copyright (c) 1990-2020 kopiRight Managed Solutions GmbH, Wien AT
 *
 * This library is free software; you can redistribute it and/or
 * modify it under the terms of the GNU Lesser General Public
 * License version 2.1 as published by the Free Software Foundation.
 *
 * This library is distributed in the hope that it will be useful,
 * but WITHOUT ANY WARRANTY; without even the implied warranty of
 * MERCHANTABILITY or FITNESS FOR A PARTICULAR PURPOSE. See the GNU
 * Lesser General Public License for more details.
 *
 * You should have received a copy of the GNU Lesser General Public
 * License along with this library; if not, write to the Free Software
 * Foundation, Inc., 51 Franklin Street, Fifth Floor, Boston, MA  02110-1301  USA
 */

package org.kopi.galite.form

import java.awt.Color
import java.io.InputStream
import java.sql.SQLException

import javax.swing.event.EventListenerList

import kotlin.reflect.KClass

import org.kopi.galite.db.Query
import org.kopi.galite.base.UComponent
import org.kopi.galite.l10n.BlockLocalizer
import org.kopi.galite.l10n.FieldLocalizer
import org.kopi.galite.list.VColumn
import org.kopi.galite.list.VList
import org.kopi.galite.list.VListColumn
import org.kopi.galite.type.Time
import org.kopi.galite.type.Fixed
import org.kopi.galite.type.Week
import org.kopi.galite.type.Month
import org.kopi.galite.type.Timestamp
import org.kopi.galite.db.Utils
import org.kopi.galite.type.Date
import org.kopi.galite.util.base.InconsistencyException
import org.kopi.galite.visual.VException
import org.kopi.galite.visual.Action
import org.kopi.galite.visual.VCommand
import org.kopi.galite.visual.VColor
import org.kopi.galite.visual.MessageCode
import org.kopi.galite.visual.VExecFailedException
import org.kopi.galite.visual.Module
import org.kopi.galite.visual.VRuntimeException
import org.kopi.galite.visual.VlibProperties
import org.kopi.galite.visual.VModel
import org.jetbrains.exposed.sql.transactions.transaction

/**
 * A field is a column in the the database (a list of rows)
 * it provides an access to data both programmatically or via a UI
 * (DForm)
 */
abstract class VField protected constructor(width: Int, height: Int) : VConstants, VModel {

  /**
   * Sets the dimensions
   */
  fun setDimension(width: Int, height: Int) {
    this.width = width
    this.height = height
  }

  /**
   * set information on the field.
   */
  fun setInfo(name: String,
              index: Int,
              posInArray: Int,
              options: Int,
              access: IntArray,
              list: VList?,
              columns: Array<VColumn?>?,
              indices: Int,
              priority: Int,
              commands: Array<VCommand>,
              pos: VPosition,
              align: Int,
              alias: VField) {
    this.name = name
    this.index = index
    this.posInArray = posInArray
    this.options = options
    this.access = access
    this.list = list
    this.columns = columns
    if (columns == null) {
      this.columns = arrayOfNulls<VColumn>(0)
    }
    this.indices = indices
    this.priority = priority
    this.align = align
    if (this is VFixnumField || this is VIntegerField) {
      // move it to compiler !!!
      this.align = VConstants.ALG_RIGHT
    }
    position = pos
    cmd = commands
    this.alias = alias
    alias.addFieldChangeListener(object : FieldChangeListener {
      override fun labelChanged() {}
      override fun searchOperatorChanged() {}
      override fun valueChanged(r: Int) {
        fireValueChanged(r)
      }

      override fun accessChanged(r: Int) {}
      override fun colorChanged(r: Int) {}
    })

  }

  fun fetchColumn(table: Int): Int {
    if (columns != null) {
      for (i in columns!!.indices) {
        if (columns!![i]!!.getTable() == table) {
          return i
        }
      }
    }
    return -1
  }

  /**
   * The position of the label (left / top)
   */
  fun setLabelPos(pos: Int) {
    fireLabelChanged()
  }

  open fun isNoEdit(): Boolean = options and VConstants.FDO_NOEDIT != 0

  open fun isTransient(): Boolean = options and VConstants.FDO_TRANSIENT != 0

  open fun noDetail(): Boolean = options and VConstants.FDO_NODETAIL != 0 || block!!.noDetail()

  fun noChart(): Boolean = options and VConstants.FDO_NOCHART != 0 || block!!.noChart()

  open fun isSortable(): Boolean = options and VConstants.FDO_SORT != 0

  fun eraseOnLookup(): Boolean = options and VConstants.FDO_DO_NOT_ERASE_ON_LOOKUP == 0

  /**
   * Returns `true` if the field has the auto fill feature.
   */
  open fun hasAutofill(): Boolean = list != null

  /**
   * Returns true if the field has an action trigger.
   * @return True if the field has an action trigger.
   */
  fun hasAction(): Boolean = hasTrigger(VConstants.TRG_ACTION)

  /**
   * Returns `true` if the field has the auto complete feature.
   */
  open fun hasAutocomplete(): Boolean = list != null && list!!.hasAutocomplete()

  /**
   * Returns the auto complete length.
   * @return The auto complete length.
   */
  open fun getAutocompleteLength(): Int = if (list != null) list!!.autocompleteLength else 0


  /**
   * Returns the auto complete type.
   * @return The auto complete type.
   */
  open fun getAutocompleteType(): Int = if (list != null) list!!.autocompleteType else VList.AUTOCOMPLETE_NONE


  /**
   * return true if this field implements "enumerateValue"
   */
  open fun hasNextPreviousEntry(): Boolean = list != null

  fun hasNullableCols(): Boolean = columns!!.find { it!!.isNullable() } != null

  /**
   * Returns true if it is a numeric field.
   */
  open fun isNumeric(): Boolean = false

  // ----------------------------------------------------------------------
  // LOCALIZATION
  // ----------------------------------------------------------------------

  /**
   * Localizes this field
   *
   * @param     parent         the caller localizer
   */
  fun localize(parent: BlockLocalizer) {
    val loc = parent.getFieldLocalizer(name!!)

    label = loc.getLabel()
    toolTip = loc.getHelp()
    if (list != null) {
      list?.localize(loc.manager)
    }

    // field type specific localizations
    localize(loc)
  }

  /**
   * Localizes this field
   *
   * @param     loc         the caller localizer
   */
  protected open fun localize(loc: FieldLocalizer?) {
    // by default nothing to do
  }

  // ----------------------------------------------------------------------
  // PUBLIC COMMANDS
  // ----------------------------------------------------------------------

  // called if the in a chart the line changes, but it is still visible
  fun updateText() {
    if (changedUI) {
      modelNeedUpdate()
    }
  }

  /**
   * Validate the field, ie: get the last displayed value, check it and check mustfill
   */
  fun validate() {
    if (changed) {
      if (changedUI) {
        modelNeedUpdate()
      }
      callTrigger(VConstants.TRG_PREVAL)
      if (!isNull(block!!.activeRecord)) {
        callTrigger(VConstants.TRG_FORMAT)
      }
      checkList()
      try {
        if (!isNull(block!!.activeRecord)) {
          callTrigger(VConstants.TRG_VALFLD)
        }
        callTrigger(VConstants.TRG_POSTCHG)
      } catch (e: VFieldException) {
        e.resetValue()
        throw e
      }
      changed = false // !!! check
      changedUI = false
    }
  }

  /**
   * Verify that text is valid (during typing)
   *
   * @param     s               the text to check
   * @return    true if the text is valid
   */
  abstract fun checkText(s: String): Boolean

  /**
   * verify that value is valid (on exit)
   *
   * @param     rec             the concerned record.
   * @param     s               the object to check
   * @exception VException      an exception is raised if text is bad
   */
  abstract fun checkType(rec: Int, s: Any?)

  /**
   * verify that value is valid (on exit)
   *
   * @param     s               the object to check
   * @exception VException      an exception is raised if text is bad
   */
  open fun checkType(s: Any?) {
    checkType(block!!.activeRecord, s!!)
  }

  /**
   * Returns the data type handled by this field.
   * @return The data type handled by this field.
   */
  abstract fun getDataType(): KClass<*>

  /**
   * text has changed (key typed on a display)
   */
  fun onTextChange(text: String) {
    changed = true
    changedUI = true
    autoLeave()
  }

  private fun autoLeave() {
    assert(this == block!!.activeField) { threadInfo() + "current field: " + block!!.activeField }
    if (!hasTrigger(VConstants.TRG_AUTOLEAVE)) {
      return
    }
    val autoleave: Boolean

    try {
      autoleave = (callTrigger(VConstants.TRG_AUTOLEAVE) as Boolean)
    } catch (e: VException) {
      throw InconsistencyException("autoleave can not throw a VException", e)
    }
    if (autoleave) {
      val action: Action = object : Action("autoleave") {
        override fun execute() {
          block!!.form.getActiveBlock()!!.gotoNextField()
        }
      }
      (getDisplay() as UField).getBlockView().getFormView().performAsyncAction(action)
    }
  }

  override fun setDisplay(display: UComponent) {
    // not used
  }

  /**
   * Return the display
   */
  override fun getDisplay(): UField? {
    var value: UField? = null

    if (hasListener) {
      val listeners = fieldListener!!.listenerList
      var i = listeners.size - 2

      while (i >= 0 && value == null) {
        if (listeners[i] === FieldListener::class.java) {
          value = (listeners[i + 1] as FieldListener).getCurrentDisplay()
        }
        i -= 2
      }
    }
    return value
  }

  open fun getType(): Int = MDL_FLD_TEXT

  open fun build() {
    setAccess(access[VConstants.MOD_QUERY])
  }

  /**
   * Display error
   */
  fun displayFieldError(message: String?) {
    if (hasListener) {
      val listeners = fieldListener!!.listenerList
      var i = listeners.size - 2

      while (i >= 0) {
        if (listeners[i] == FieldListener::class.java) {
          (listeners[i + 1] as FieldListener).fieldError(message!!)
        }
        i -= 2
      }
    }
  }

  /**
   * Fill this field with an appropriate value according to present text
   * and ask the user if there is multiple choice
   * @exception VException      an exception may occur in gotoNextField
   */
  fun autofill() {
    // programatic autofill => no UI
    fillField(null) // no Handler
  }

  fun autofill(showDialog: Boolean, gotoNextField: Boolean) {
    autofill()
  }

  /**
   * Fill this field with an appropriate value according to present text
   * and ask the user if there is multiple choice
   * @exception VException      an exception may occur in gotoNextField
   */
  fun predefinedFill() {
    if (hasListener) {
      var filled = false
      val listeners = fieldListener!!.listenerList
      var i = listeners.size - 2

      while (i >= 0 && !filled) {
        if (listeners[i] === FieldListener::class.java) {
          filled = (listeners[i + 1] as FieldListener).predefinedFill()
        }
        i -= 2
      }
    }
  }

  open fun fillField(handler: PredefinedValueHandler?): Boolean = handler?.selectDefaultValue() ?: false

  // ----------------------------------------------------------------------
  // PROTECTED ACCESSORS
  // ----------------------------------------------------------------------

  /**
   * @return a list column for list
   */
  protected abstract fun getListColumn(): VListColumn?

  // ----------------------------------------------------------------------
  // NAVIGATING
  // ----------------------------------------------------------------------

  /**
   * enter a field
   */
  fun enter() {
    assert(block === getForm().getActiveBlock()) { threadInfo() + "field : " + name + " block : " + block!!.name +
            " active block : " + getForm().getActiveBlock()!!.name }
    assert(block!!.activeRecord != -1) { threadInfo() + "current record = " + block!!.activeRecord }
    assert(block!!.activeField == null) { threadInfo() + "current field: " + block!!.activeField }
    block!!.activeField = this
    changed = false
    fireEntered()
    try {
      callTrigger(VConstants.TRG_PREFLD)
    } catch (e: VException) {
      throw InconsistencyException(e)
    }
  }

  /**
   * when leaving field, if text is okay, set value in record
   * @exception VException      an exception is raised if text is bad
   */
  fun leave(check: Boolean) {
    assert(this === block!!.activeField) { threadInfo() + "current field: " + block!!.activeField }
    try {
      if (check && changed) {
        if (changedUI && hasListener) {
          checkType(getDisplayedValue(true))
        }
        callTrigger(VConstants.TRG_PREVAL)
        if (!isNull(block!!.activeRecord)) {
          callTrigger(VConstants.TRG_FORMAT)
        }
        checkList()
        try {
          if (!isNull(block!!.activeRecord)) {
            callTrigger(VConstants.TRG_VALFLD)
          }
          callTrigger(VConstants.TRG_POSTCHG)
        } catch (e: VFieldException) {
          e.resetValue()
          throw e
        }
      } else if (getForm().setTextOnFieldLeave()) {
        if (changed && changedUI && hasListener) {
          checkType(getDisplayedValue(true))
        }
      }
    } catch (e: VException) {
      throw e
    }
    changed = false
    changedUI = false
    callTrigger(VConstants.TRG_POSTFLD)
    block!!.activeField = null
    fireLeaved()
  }

  fun hasFocus(): Boolean = block!!.activeField == this

  /**
   * Changes access dynamically, overriding mode access
   */
  fun setAccess(at: Int, value: Int) {
    var value = value

    if (getDefaultAccess() < value) {
      // access can never be higher than the default access
      value = getDefaultAccess()
    }
    if (value != dynAccess[at]) {
      dynAccess[at] = value
      fireAccessChanged(at)
    }
  }

  fun setAccess(value: Int) {
    for (i in 0 until block!!.bufferSize) {
      setAccess(i, value)
    }
  }

  /**
   * Changes access dynamically, overriding mode access
   */
  fun setAccess(access: IntArray) {
    assert(access.size == this.access.size) { threadInfo() + "new access length: " + access.size + " old: " + this.access.size }
    this.access = access
  }

  /**
   * return access of this field in current mode
   */
  fun getDefaultAccess(): Int = access[block!!.mode]

  fun getAccess(i: Int): Int {
    return if (i == -1) {
      getDefaultAccess()
    } else {
      if (isInternal()) {
        VConstants.ACS_HIDDEN
      } else {
        dynAccess[i]
      }
    }
  }

  @Deprecated("use the method <code>updateAccess()<code> instead.")
  fun getAccess() {
    updateAccess(block!!.activeRecord)
  }

  fun updateAccess(current: Int = block!!.currentRecord) {
    if (isInternal()) {
      // internal fields are always hidden
      // there no need to update the field
      // (also necessary for performance)
      return
    }

    val defaultAccess = getDefaultAccess()
    var accessTemp = defaultAccess //dynAccess;

    if (current != -1) {
      if (!block!!.isRecordInsertAllowed(current)) {
        accessTemp = VConstants.ACS_SKIPPED
      } else if (hasTrigger(VConstants.TRG_FLDACCESS)) {
        // evaluate ACCESS-Trigger
        val oldRow = block!!.activeRecord
        val old = block!!.activeField!!

        // used by callTrigger
        block!!.activeRecord = current
        try {
          block!!.activeField = this
          accessTemp = (callTrigger(VConstants.TRG_FLDACCESS) as Int).toInt()
          block!!.activeField = old
        } catch (e: Exception) {
          e.printStackTrace()
          block!!.activeField = old
        }
        block!!.activeRecord = oldRow
      }
    }
    if (defaultAccess < accessTemp) {
      accessTemp = defaultAccess
    }
    if (current == -1) {
      setAccess(accessTemp)
    } else {
      setAccess(current, accessTemp)
    }
  }

  fun updateModeAccess() {
    // TOO SIMPLE (ACCESS TRIGGER IGNORED)
    for (i in 0 until block!!.bufferSize) {
      updateAccess(i)
    }
  }

  // ----------------------------------------------------------------------
  // RESET TO DEFAULT
  // ----------------------------------------------------------------------

  /**
   * Sets default values
   */
  fun setDefault() {
    if (isNull(block!!.activeRecord)) {
      try {
        callTrigger(VConstants.TRG_DEFAULT)
      } catch (e: VException) {
        throw InconsistencyException() // !!! NO, Just a VExc...
      }
    }
  }

  // ----------------------------------------------------------------------
  // QUERY BUILD
  // ----------------------------------------------------------------------

  /**
   * Returns the number of database columns associated to the field.
   * !!! change name
   */
  fun getColumnCount(): Int = columns!!.size

  /**
   * Returns the database column at given position.
   */
  fun getColumn(n: Int): VColumn? = columns!![n]

  /**
   * Returns the column name in the table with specified correlation.
   * returns null if the field has no access to this table.
   */
  fun lookupColumn(corr: Int): String? = columns!!.find { corr == it!!.getTable() }?.name

  /**
   * Returns true if the column is a key of the table with specified correlation.
   */
  fun isLookupKey(corr: Int): Boolean = columns!!.find { corr == it!!.getTable()}?.key ?: false

  /**
   * Is the field part of given index ?
   */
  fun hasIndex(idx: Int): Boolean = indices and (1 shl idx) != 0

  /**
   * Returns the position in select results.
   */
  fun getPriority(): Int = priority

  /**
   * @return the type of search condition for this field.
   *
   * @see VConstants
   */
  open fun getSearchType(): Int {
    return if (isNull(block!!.activeRecord)) {
      when(getSearchOperator()) {
        VConstants.SOP_EQ -> VConstants.STY_NO_COND
        VConstants.SOP_NE -> VConstants.STY_MANY
        else -> VConstants.STY_EXACT
      }
    } else {
      val buffer = getSql(block!!.activeRecord)

      if (buffer!!.indexOf('*') == -1) {
        if (getSearchOperator() == VConstants.SOP_EQ) VConstants.STY_EXACT else VConstants.STY_MANY
      } else {
        VConstants.STY_MANY
      }
    }
  }

  /**
   * Returns the search conditions for this field.
   */
  fun getSearchCondition(): String? {
    return if (isNull(block!!.activeRecord)) {
      when(getSearchOperator()) {
        VConstants.SOP_EQ -> null
        VConstants.SOP_NE -> "IS NOT NULL"
        else -> "IS NULL"
      }
    } else {
      var operator = VConstants.OPERATOR_NAMES[getSearchOperator()]
      var operand = getSql(block!!.activeRecord)

      if (operand!!.indexOf('*') == -1) {
        // nothing to change: standard case
      } else {
        when (getSearchOperator()) {
          VConstants.SOP_EQ -> {
            operator = "LIKE "
            operand = operand.replace('*', '%')
          }
          VConstants.SOP_NE -> {
            operator = "NOT LIKE "
            operand = operand.replace('*', '%')
          }
          VConstants.SOP_GE, VConstants.SOP_GT ->           // remove everything after at '*'
            operand = operand.substring(0, operand.indexOf('*')) + "'"
          VConstants.SOP_LE, VConstants.SOP_LT ->           // replace substring starting at '*' by highest (ascii) char
            operand = operand.substring(0, operand.indexOf('*')) + "\u00ff'"
          else -> throw InconsistencyException()
        }
      }
      when (options and VConstants.FDO_SEARCH_MASK) {
        VConstants.FDO_SEARCH_NONE -> {
        }
        VConstants.FDO_SEARCH_UPPER -> operand = "{fn UPPER($operand)}"
        VConstants.FDO_SEARCH_LOWER -> operand = "{fn LOWER($operand)}"
        else -> throw InconsistencyException("FATAL ERROR: bad search code: $options")
      }
      "$operator $operand"
    }
  }

  // ----------------------------------------------------------------------
  // FORMATTING VALUES WRT FIELD TYPE
  // ----------------------------------------------------------------------

  /**
   * Returns the field label.
   *
   */
  fun getHeader(): String = label ?: ""

  // ----------------------------------------------------------------------
  // MANAGING FIELD VALUES
  // ----------------------------------------------------------------------

  /**
   * return the name of this field
   */
  fun getTypeOptions(): Int = 0

  /**
   * Sets the search operator for the field
   * @see VConstants
   */
  fun setSearchOperator(value: Int) {
    if (value >= VConstants.OPERATOR_NAMES.size) {
      throw InconsistencyException("Value $value is not a valid operator")
    }
    if (searchOperator != value) {
      searchOperator = value
      fireSearchOperatorChanged()
    }
  }

  /**
   * @return the search operator for the field
   * @see VConstants
   */
  fun getSearchOperator(): Int = searchOperator

  /**
   * Clears the field.
   *
   * @param     r       the recorde number.
   */
  open fun clear(r: Int) {
    setSearchOperator(VConstants.SOP_EQ)
    setNull(r)
    resetColor(r)
  }

  /**
   * Sets the field value of the current record to a null value.
   */
  fun setNull() {
    setNull(block!!.currentRecord)
  }

  /**
   * Sets the field value of the current record to a bigdecimal value.
   * Warning:   This method will become inaccessible to users in next release
   *
   */
  fun setFixed(v: Fixed) {
    setFixed(block!!.currentRecord, v)
  }

  /**
   * Sets the field value of the current record to a boolean value.
   * Warning:   This method will become inaccessible to users in next release
   *
   */
  fun setBoolean(v: Boolean) {
    setBoolean(block!!.currentRecord, v)
  }

  /**
   * Sets the field value of the current record to a date value.
   * Warning:   This method will become inaccessible to users in next release
   *
   */
  fun setDate(v: Date) {
    setDate(block!!.currentRecord, v)
  }

  /**
   * Sets the field value of the current record to a month value.
   * Warning:   This method will become inaccessible to users in next release
   *
   */
  fun setMonth(v: Month) {
    setMonth(block!!.currentRecord, v)
  }

  /**
   * Sets the field value of the current record to a int value.
   * Warning:   This method will become inaccessible to users in next release
   *
   */
  fun setInt(v: Int) {
    setInt(block!!.currentRecord, v)
  }

  /**
   * Sets the field value of the current record.
   * Warning:   This method will become inaccessible to users in next release
   *
   */
  fun setObject(v: Any) {
    setObject(block!!.currentRecord, v)
  }

  /**
   * Sets the field value of the current record to a string value.
   * Warning:   This method will become inaccessible to users in next release
   *
   */
  fun setString(v: String) {
    setString(block!!.currentRecord, v)
  }

  /**
   * Sets the field value of given record to a date value.
   */
  fun setImage(v: ByteArray) {
    setImage(block!!.currentRecord, v)
  }

  /**
   * Sets the field value of the current record to a time value.
   * Warning:   This method will become inaccessible to users in next release
   *
   */
  fun setTime(v: Time) {
    setTime(block!!.currentRecord, v)
  }

  /**
   * Sets the field value of the current record to a week value.
   * Warning:   This method will become inaccessible to users in next release
   *
   */
  fun setWeek(v: Week) {
    setWeek(block!!.currentRecord, v)
  }

  /**
   * Sets the field value of the current record to a timestamp value.
   * Warning:   This method will become inaccessible to users in next release
   *
   */
  fun setTimestamp(v: Timestamp) {
    setTimestamp(block!!.currentRecord, v)
  }

  /**
   * Sets the field value of the current record to a color value.
   * Warning:   This method will become inaccessible to users in next release
   *
   */
  fun setColor(v: Color?) {
    setColor(block!!.currentRecord, v)
  }

  /**
   * Sets the field value of given record to a null value.
   * Warning:   This method will become inaccessible to users in next release
   *
   */
  abstract fun setNull(r: Int)

  /**
   * Sets the field value of given record to a bigdecimal value.
   * Warning:   This method will become inaccessible to users in next release
   *
   */
  open fun setFixed(r: Int, v: Fixed?) {
    throw InconsistencyException()
  }

  /**
   * Sets the field value of given record to a boolean value.
   * Warning:   This method will become inaccessible to users in next release
   *
   */
  fun setBoolean(r: Int, v: Boolean) {
    throw InconsistencyException()
  }

  /**
   * Sets the field value of given record to a date value.
   * Warning:   This method will become inaccessible to users in next release
   *
   */
  open fun setDate(r: Int, v: Date?) {
    throw InconsistencyException()
  }

  /**
   * Sets the field value of given record to a month value.
   * Warning:   This method will become inaccessible to users in next release
   *
   */
  fun setMonth(r: Int, v: Month) {
    throw InconsistencyException()
  }

  /**
   * Sets the field value of given record to a week value.
   * Warning:   This method will become inaccessible to users in next release
   *
   */
  fun setWeek(r: Int, v: Week) {
    throw InconsistencyException()
  }

  /**
   * Sets the field value of given record to a int value.
   * Warning:   This method will become inaccessible to users in next release
   *
   */
  fun setInt(r: Int, v: Int) {
    throw InconsistencyException()
  }

  /**
   * Sets the field value of given record.
   * Warning:   This method will become inaccessible to users in next release
   *
   */
  abstract fun setObject(r: Int, v: Any?)

  /**
   * Sets the field value of given record to a string value.
   * Warning:   This method will become inaccessible to users in next release
   *
   */
  open fun setString(r: Int, v: String?) {
    throw InconsistencyException()
  }

  /**
   * Sets the field value of given record to a date value.
   */
  open fun setImage(r: Int, v: ByteArray) {
    throw InconsistencyException()
  }

  /**
   * Sets the field value of given record to a time value.
   * Warning:   This method will become inaccessible to users in next release
   *
   */
  open fun setTime(r: Int, v: Time?) {
    throw InconsistencyException()
  }

  /**
   * Sets the field value of given record to a timestamp value.
   * Warning:   This method will become inaccessible to users in next release
   *
   */
  fun setTimestamp(r: Int, v: Timestamp) {
    throw InconsistencyException()
  }

  /**
   * Sets the field value of given record to a color value.
   * Warning:   This method will become inaccessible to users in next release
   *
   */
  open fun setColor(r: Int, v: Color?) {
    throw InconsistencyException()
  }

  /**
   * Sets the field value of the current record from a query tuple.
   * @param     query           the query holding the tuple
   * @param     column          the index of the column in the tuple
   */
  fun setQuery(query: Query, column: Int) {
    setQuery(block!!.currentRecord, query, column)
  }

  /**
   * Sets the field value of given record from a query tuple.
   * @param     record          the index of the record
   * @param     query           the query holding the tuple
   * @param     column          the index of the column in the tuple
   */
  fun setQuery(record: Int, query: Query, column: Int) {
    setObject(record, retrieveQuery(query, column))
  }

  /**
   * Returns the specified tuple column as object of correct type for the field.
   * @param     query           the query holding the tuple
   * @param     column          the index of the column in the tuple
   */
  abstract fun retrieveQuery(query: Query, column: Int): Any?

  // ----------------------------------------------------------------------
  // FIELD VALUE ACCESS
  // ----------------------------------------------------------------------

  /**
   * Is the field value of the current record null ?
   */
  fun isNull(): Boolean = isNull(block!!.currentRecord)

  /**
   * Returns the field value of the current record as an object
   */
  fun getObject(): Any? = getObject(block!!.currentRecord)

  /**
   * Returns the field value of the current record as a bigdecimal value.
   * Warning:   This method will become inaccessible to users in next release
   *
   */
  fun getFixed(): Fixed = getFixed(block!!.currentRecord)

  /**
   * Returns the field value of the current record as a boolean value.
   * Warning:   This method will become inaccessible to users in next release
   *
   */
  fun getBoolean(): Boolean? = getBoolean(block!!.currentRecord)

  /**
   * Returns the field value of the current record as a date value.
   * Warning:   This method will become inaccessible to users in next release
   *
   */
  fun getDate(): Date = getDate(block!!.currentRecord)

  /**
   * Returns the field value of the current record as a int value.
   * Warning:   This method will become inaccessible to users in next release
   *
   */
  fun getInt(): Int? = getInt(block!!.currentRecord)

  /**
   * Returns the field value of given record as a date value.
   */
  fun getImage(): ByteArray = getImage(block!!.currentRecord)

  /**
   * Returns the field value of the current record as a month value.
   * Warning:   This method will become inaccessible to users in next release
   *
   */
  fun getMonth(): Month = getMonth(block!!.currentRecord)

  /**
   * Returns the field value of the current record as a string value.
   * Warning:   This method will become inaccessible to users in next release
   *
   */
  fun getString(): String = getString(block!!.currentRecord)

  /**
   * Returns the field value of the current record as a time value.
   * Warning:   This method will become inaccessible to users in next release
   *
   */
  fun getTime(): Time = getTime(block!!.currentRecord)

  /**
   * Returns the field value of the current record as a week value.
   * Warning:   This method will become inaccessible to users in next release
   *
   */
  fun getWeek(): Week = getWeek(block!!.currentRecord)

  /**
   * Returns the field value of the current record as a timestamp value.
   * Warning:   This method will become inaccessible to users in next release
   *
   */
  fun getTimestamp(): Timestamp = getTimestamp(block!!.currentRecord)

  /**
   * Returns the field value of the current record as a time value.
   * Warning:   This method will become inaccessible to users in next release
   *
   */
  fun getColor(): Color = getColor(block!!.currentRecord)

  /**
   * Returns the display representation of field value of the current record.
   * Warning:   This method will become inaccessible to users in next release
   *
   */
  fun getText(): String? = getText(block!!.currentRecord)

  /**
   * Returns the SQL representation of field value of the current record.
   * Warning:   This method will become inaccessible to users in next release
   *
   */
  fun getSql(): String? = getSql(block!!.currentRecord)

  /**
   * Is the field value of given record null ?
   * Warning:   This method will become inaccessible to users in next release
   *
   */
  fun isNull(r: Int): Boolean  = alias?.isNull(0) ?: if (hasTrigger(VConstants.TRG_VALUE)) {
    callSafeTrigger(VConstants.TRG_VALUE) == null
  } else isNullImpl(r)

  /**
   * Is the field value of given record null ?
   * Warning:   This method will become inaccessible to users in next release
   *
   */
  abstract fun isNullImpl(r: Int): Boolean

  /**
   * Returns the field value of the current record as an object
   * Warning:   This method will become inaccessible to users in next release
   *
   */
  fun getObject(r: Int): Any? = alias?.getObject(0) ?: if (hasTrigger(VConstants.TRG_VALUE)) {
    callSafeTrigger(VConstants.TRG_VALUE)
  } else getObjectImpl(r)

  /**
   * Returns the field value of the current record as an object
   * Warning:   This method will become inaccessible to users in next release
   *
   */
  abstract fun getObjectImpl(r: Int): Any?

  /**
   * Returns the field value of given record as a bigdecimal value.
   * Warning:   This method will become inaccessible to users in next release
   *
   */
  open fun getFixed(r: Int): Fixed {
    throw InconsistencyException()
  }

  /**
   * Returns the field value of given record as a boolean value.
   * Warning:   This method will become inaccessible to users in next release
   *
   */
  open fun getBoolean(r: Int): Boolean? {
    throw InconsistencyException()
  }

  /**
   * Returns the field value of given record as a date value.
   * Warning:   This method will become inaccessible to users in next release
   *
   */
  open fun getDate(r: Int): Date {
    throw InconsistencyException()
  }

  /**
   * Returns the field value of given record as a month value.
   * Warning:   This method will become inaccessible to users in next release
   *
   */
  fun getMonth(r: Int): Month {
    throw InconsistencyException()
  }

  /**
   * Returns the field value of given record as a week value.
   * Warning:   This method will become inaccessible to users in next release
   *
   */
  fun getWeek(r: Int): Week {
    throw InconsistencyException()
  }

  /**
   * Returns the field value of given record as a int value.
   * Warning:   This method will become inaccessible to users in next release
   *
   */
  open fun getInt(r: Int): Int? {
    throw InconsistencyException()
  }

  /**
   * Returns the field value of given record as a date value.
   */
  open fun getImage(r: Int): ByteArray {
    throw InconsistencyException()
  }

  /**
   * Returns the field value of given record as a string value.
   * Warning:   This method will become inaccessible to users in next release
   *
   */
  open fun getString(r: Int): String {
    throw InconsistencyException()
  }

  /**
   * Returns the field value of given record as a time value.
   * Warning:   This method will become inaccessible to users in next release
   *
   */
  open fun getTime(r: Int): Time {
    throw InconsistencyException()
  }

  /**
   * Returns the field value of given record as a timestamp value.
   * Warning:   This method will become inaccessible to users in next release
   *
   */
  fun getTimestamp(r: Int): Timestamp {
    throw InconsistencyException()
  }

  /**
   * Returns the field value of given record as a color value.
   * Warning:   This method will become inaccessible to users in next release
   *
   */
  open fun getColor(r: Int): Color {
    throw InconsistencyException()
  }

  /**
   * Returns the display representation of field value of given record.
   * Warning:   This method will become inaccessible to users in next release
   *
   */
  fun getText(r: Int): String? {
    if (alias != null) {
      return alias!!.getText(0)
    }
    if (hasTrigger(VConstants.TRG_VALUE)) {
      val value = callSafeTrigger(VConstants.TRG_VALUE)
      val currentValue = getObjectImpl(r)
      if (value != currentValue) {
        // set Value only if necessary otherwise an endless loop
        // alternative solution: do this check in setChanged
        setObject(r, value)
      }
    }
    return getTextImpl(r)
  }

  abstract fun toText(o: Any?): String?

  abstract fun toObject(s: String): Any?

  /**
   * Returns the display representation of field value of given record.
   * Warning:   This method will become inaccessible to users in next release
   *
   */
  abstract fun getTextImpl(r: Int): String?

  /**
   * Returns the SQL representation of field value of given record.
   * Warning:   This method will become inaccessible to users in next release
   *
   */
  fun getSql(r: Int): String? {
    if (alias != null) {
      return alias!!.getSql(0)
    }
    if (hasTrigger(VConstants.TRG_VALUE)) {
      setObject(r, callSafeTrigger(VConstants.TRG_VALUE))
    }
    return getSqlImpl(r)
  }

  /**
   * Returns the SQL representation of field value of given record.
   * Warning:   This method will become inaccessible to users in next release
   *
   */
  abstract fun getSqlImpl(r: Int): String?

  /**
   * Returns the SQL representation of field value of given record.
   * Warning:   This method will become inaccessible to users in next release
   *
   */
  open fun hasLargeObject(r: Int): Boolean = false

  /**
   * Warning:   This method will become inaccessible to users in next release
   *
   */
  open fun hasBinaryLargeObject(r: Int): Boolean {
    throw InconsistencyException("NO LOB WITH THIS FIELD $this")
  }

  /**
   * Returns the SQL representation of field value of given record.
   * Warning:   This method will become inaccessible to users in next release
   *
   */
  open fun getLargeObject(r: Int): InputStream? {
    throw InconsistencyException("NO BLOB WITH THIS FIELD $this")
  }
  // ----------------------------------------------------------------------
  // FOREGROUND AND BACKGROUND COLOR MANAGEMENT
  // ----------------------------------------------------------------------

  /**
   * Sets the foreground and the background colors for the current record.
   * @param foreground The foreground color.
   * @param background The background color.
   */
  fun setColor(foreground: VColor?, background: VColor?) {
    setColor(block!!.currentRecord, foreground, background)
  }

  /**
   * Sets the foreground and the background colors.
   * @param r The record number.
   * @param foreground The foreground color.
   * @param background The background color.
   */
  fun setColor(r: Int, foreground: VColor?, background: VColor?) {
    var fireColorChanged: Boolean

    fireColorChanged = false
    if (this.foreground[r] == null && foreground != null
        || this.foreground[r] != null && this.foreground[r]!! != foreground) {
      this.foreground[r] = foreground
      fireColorChanged = true
    }
    if (this.background[r] == null && background != null
        || this.background[r] != null && this.background[r]!! != foreground) {
      this.background[r] = background
      fireColorChanged = true
    }
    if (fireColorChanged) {
      fireColorChanged(r)
    }
  }

  /**
   * Resets the foreground and the background colors the current record.
   */
  fun resetColor(r: Int = block!!.currentRecord) {
    setColor(r, null, null)
  }

  /**
   * Update the foreground and the background colors.
   * @param r The record number.
   */
  fun updateColor(r: Int) {
    setColor(r, getForeground(r), getBackground(r))
  }

  fun getForeground(r: Int): VColor = foreground[r]!!

  fun getBackground(r: Int): VColor = background[r]!!

  // ----------------------------------------------------------------------
  // DRAG AND DROP HANDLIN
  // ----------------------------------------------------------------------

  /**
   * Call before a drop starts on this field.
   * @throws VException Visual errors occurring.
   */
  fun onBeforeDrop() {
    if (hasTrigger(VConstants.TRG_PREDROP)) {
      callTrigger(VConstants.TRG_PREDROP)
    }
  }

  /**
   * Called after a drop ends on this field.
   * @throws VException Visual errors occurring.
   */
<<<<<<< HEAD
  open fun setObject(r: Int, v: Any?) {
    TODO()
  }

  open fun toText(o: Any?): String? {
    TODO()
=======
  fun onAfterDrop() {
    if (hasTrigger(VConstants.TRG_POSTDROP)) {
      callTrigger(VConstants.TRG_POSTDROP)
    }
  }

  // ----------------------------------------------------------------------
  // UTILS
  // ----------------------------------------------------------------------

  /**
   * Copies the fields value of a record to another
   */
  abstract fun copyRecord(f: Int, t: Int)

  /**
   * Returns the containing block.
   */
  fun getForm(): VForm = block!!.form

  /**
   * Returns true if field is never displayed.
   */
  fun isInternal(): Boolean {
    return access[VConstants.MOD_QUERY] == VConstants.ACS_HIDDEN
           && access[VConstants.MOD_INSERT] == VConstants.ACS_HIDDEN
           && access[VConstants.MOD_UPDATE] == VConstants.ACS_HIDDEN
>>>>>>> 71408809
  }

  // ----------------------------------------------------------------------
  // PROTECTED UTILS
  // ----------------------------------------------------------------------

  /**
   * trails (backups) the record if called in a transaction and restore it
   * if the transaction is aborted.
   */
  protected fun trail(r: Int) {
    if (!isTransient() && !hasTrigger(VConstants.TRG_VALUE) && alias == null) {
      block!!.trailRecord(r)
    }
  }

  /**
   * Marks the field changed, trails the record if necessary
   */
  protected fun setChanged(r: Int) {
    if (!isTransient() && !hasTrigger(VConstants.TRG_VALUE) && alias == null) {
      block!!.setRecordChanged(r, true)
    } else {
      block!!.updateAccess(r)
    }
    changed = true
    changedUI = false
    fireValueChanged(r)
  }

  /**
   * Marks the field changed, trails the record if necessary
   */
  fun setChanged(changed: Boolean) {
    if (changed && block!!.activeRecord!= -1) {
      block!!.setRecordChanged(block!!.activeRecord, true)
    }
    this.changed = changed
  }

  /**
   * Checks that field value exists in list
   */
  private fun checkList() {
    TODO()
    /*if (!getForm().forceCheckList()) {
      // Oracle doesn't force the value to be in the list
      return
    }
    val SELECT_IS_IN_LIST = " SELECT   1                                      " +
            " FROM     $2                                     " +
            " WHERE    $1 = $3"

    val SELECT_MATCHING_STRINGS = " SELECT   $1                                     " +
            " FROM     $2                                     " +
            " WHERE    {fn SUBSTRING($1, 1, {fn LENGTH(#3)})} = #3    " +
            " ORDER BY 1"

    if (isNull(block!!.activeRecord)) {
      return
    }
    if (list == null) {
      return
    }
    val alreadyProtected: Boolean = getForm().inTransaction()
    if (this !is VStringField) {
      var exists = false

      try {
        while (true) {
          try {
            if (!alreadyProtected) {
            }
            SELECT_IS_IN_LIST.replace("$2", evalListTable())
            SELECT_IS_IN_LIST.replace("$1", list!!.getColumn(0).column!!)
            SELECT_IS_IN_LIST.replace("$3", getSql(block!!.activeRecord)!!)
            transaction {
              exec(SELECT_IS_IN_LIST) {exists = it.next()}
            }
            if (!alreadyProtected) {
            }
            break
          } catch (e: SQLException) {
            if (!alreadyProtected) {
            } else {
              throw e
            }
          } catch (error: Error) {
            if (!alreadyProtected) {
            } else {
              throw error
            }
          } catch (rte: RuntimeException) {
            if (!alreadyProtected) {
            } else {
              throw rte
            }
          }
        }
      } catch (e: Throwable) {
        throw VExecFailedException(e)
      }
      if (!exists) {
        throw VFieldException(this, MessageCode.getMessage("VIS-00001"))
      }
      return
    } else {
      var count = 0
      var result: String? = null
      val fldbuf = getSql(block!!.activeRecord)!!

      if (fldbuf.indexOf('*') > 0) {
        return
      }
      try {
        while (true) {
          try {
            if (!alreadyProtected) {
            }
            SELECT_MATCHING_STRINGS.replace("$2", evalListTable())
            SELECT_MATCHING_STRINGS.replace("$1", list!!.getColumn(0).column!!)
            SELECT_MATCHING_STRINGS.replace("$3", getSql(block!!.activeRecord)!!)
            transaction {
              exec(SELECT_MATCHING_STRINGS) {
                if (!it.next()) {
                  count = 0
                } else {
                  count = 1
                  result = it.getString(1)
                  if (it.next()) {
                    count = 2
                  }
                }
              }
            }

            if (!alreadyProtected) {
            }
            break
          } catch (e: SQLException) {
            if (!alreadyProtected) {
            } else {
              throw e
            }
          } catch (error: Error) {
            if (!alreadyProtected) {
            } else {
              throw error
            }
          } catch (rte: RuntimeException) {
            if (!alreadyProtected) {
            } else {
              throw rte
            }
          }
        }
      } catch (e: Throwable) {
        throw VExecFailedException(e)
      }
      when (count) {
        0 -> throw VFieldException(this, MessageCode.getMessage("VIS-00001"))
        1 -> {
          if (result != getString(block!!.activeRecord)) {
            setString(block!!.activeRecord, result!!)
          }
          return
        }
        2 -> if (result == getString(block!!.activeRecord)) {
          return
        } else {
          val qrybuf: String
          var colbuf = ""
          var i = 0

          while (i < list!!.columnCount()) {
            if (i != 0) {
              colbuf += ", "
            }
            colbuf += list!!.getColumn(i).column
            i++
          }
          qrybuf = " SELECT   " + colbuf +
                  " FROM     " + evalListTable() +
                  " WHERE    {fn SUBSTRING(" + list!!.getColumn(0).column + ", 1, {fn LENGTH(" + fldbuf + ")})} = " + fldbuf +
                  " ORDER BY 1"
          result = displayQueryList(qrybuf, list!!.columns) as String?
          if (result == null) {
            throw VExecFailedException() // no message to display
          } else {
            setString(block!!.activeRecord, result!!)
            return
          }
        }
        else -> throw InconsistencyException(threadInfo() + "count = " + count)
      }
    }*/
  }

  /**
   * Checks that field value exists in list
   * !!! TRY TO MERGE WITH checkList ???
   */
  fun getListID(): Int {
    TODO()
    /*val SELECT_IS_IN_LIST = " SELECT  ID                      " +
            " FROM    $2                      " +
            " WHERE   $1 = $3"

    assert(!isNull(block!!.activeRecord)) { threadInfo() + " is null" }
    assert(list != null) { threadInfo() + "list ist not null" }
    var id = -1

    try {
      while (true) {
        try {
          SELECT_IS_IN_LIST.replace("$2", evalListTable())
          SELECT_IS_IN_LIST.replace("$1", list!!.getColumn(0).column!!)
          SELECT_IS_IN_LIST.replace("$3", getSql(block!!.activeRecord)!!)
          transaction {
            exec(SELECT_IS_IN_LIST) {
              if (it.next()) {
                id = it.getInt(1)
              }
            }
          }
          break
        } catch (e: SQLException) {
        } catch (error: Error) {
        } catch (rte: RuntimeException) {
        }
      }
    } catch (e: Throwable) {
      throw VExecFailedException(e)
    }
    if (id == -1) {
      throw VFieldException(this, MessageCode.getMessage("VIS-00001"))
    }
    return id*/
  }

  private fun displayQueryList(queryText: String, columns: Array<VListColumn>): Any? {
    TODO()
    /*val MAX_LINE_COUNT = 1024
    val SKIP_FIRST_COLUMN = false
    val SHOW_SINGLE_ENTRY: Boolean
    val lines = Array(columns.size - if (SKIP_FIRST_COLUMN) 1 else 0) { arrayOfNulls<Any>(MAX_LINE_COUNT) }
    var lineCount = 0

    val newForm: VDictionary? = when {
      list!!.newForm != null -> {
        // OLD SYNTAX
        Module.getExecutable(list!!.newForm) as VDictionary
      }
      list!!.action != -1 -> {
        // NEW SYNTAX
        block!!.executeObjectTrigger(list!!.action) as VDictionary?
      }
      else -> {
        null // should never happen.
      }
    }

    SHOW_SINGLE_ENTRY = newForm != null
    try {
      while (true) {
        try {
          transaction {
            exec(queryText) {
              lineCount = 0
              while (it.next() && lineCount < MAX_LINE_COUNT - 1) {
                if (it.getObject(1) == null) {
                  continue
                }
                var i = 0
                while (i < lines.size) {
                  lines[i][lineCount] = it.getObject(i + if (SKIP_FIRST_COLUMN) 2 else 1)
                  i += 1
                }
                lineCount += 1
              }
            }
          }
          break
        } catch (e: SQLException) {
        } catch (error: Error) {
        } catch (rte: RuntimeException) {
        }
      }
    } catch (e: Throwable) {
      throw VRuntimeException(e)
    }
    return if (lineCount == 0 && (newForm == null || !isNull(block!!.activeRecord))) {
      throw VFieldException(this, MessageCode.getMessage("VIS-00001"))
    } else {
      val selected = if (lineCount == 0 && newForm != null && isNull(block!!.activeRecord)) {
        newForm.add(getForm())
      } else {
        if (lineCount == MAX_LINE_COUNT - 1) {
          getForm().notice(MessageCode.getMessage("VIS-00028"))
        }
        if (lineCount == 1 && !SHOW_SINGLE_ENTRY) {
          0
        } else {
          val ld = VListDialog(columns, lines, lineCount, newForm)

          ld.selectFromDialog(getForm(), null, this)
        }
      }
      if (selected == -1) {
        throw VExecFailedException() // no message needed
      } else if (selected >= lineCount) {
        // new, retrieve it
        var result: Any? = null

        try {
          while (true) {
            try {
              val SELECT_IS_IN_LIST = " SELECT " + list!!.getColumn(0).column!! +
                      " FROM " + evalListTable() + " WHERE    ID = " + selected

              transaction {
                exec(SELECT_IS_IN_LIST) {result = it.getObject(1)}
              }
              break
            } catch (e: SQLException) {
            } catch (error: Error) {
            } catch (rte: RuntimeException) {
            }
          }
        } catch (e: Throwable) {
          throw VRuntimeException(e)
        }
        result
      } else {
        lines[0][selected]
      }
    }*/
  }

  /**
   * Checks that field value exists in list
   */
  protected fun selectFromList(gotoNextField: Boolean) {
    val qrybuf =  buildString{
      append("SELECT ")
      for (i in 0 until list!!.columnCount()) {
        if (i != 0) {
          append(", ")
        }
        append(list!!.getColumn(i).column)
      }
      append(" FROM ")
      append(evalListTable())
      if (getSearchType() == VConstants.STY_MANY) {
        append(" WHERE ")
        when (options and VConstants.FDO_SEARCH_MASK) {
          VConstants.FDO_SEARCH_NONE -> append(list!!.getColumn(0).column)
          VConstants.FDO_SEARCH_UPPER -> {
            append("{fn UPPER(")
            append(list!!.getColumn(0).column)
            append(")}")
          }
          VConstants.FDO_SEARCH_LOWER -> {
            append("{fn LOWER(")
            append(list!!.getColumn(0).column)
            append(")}")
          }
          else -> throw InconsistencyException("FATAL ERROR: bad search code: $options")
        }
        append(" ")
        append(getSearchCondition())
      }
      append(" ORDER BY 1")
    }
    val result = displayQueryList(qrybuf.toString(), list!!.columns)

    if (result == null) {
      throw VExecFailedException() // no message to display
    } else {
      setObject(block!!.activeRecord, result)
      if (gotoNextField) {
        block!!.gotoNextField()
      }
    }
  }

  /**
   * Checks that field value exists in list
   */
  protected open fun enumerateValue(desc: Boolean) {
    TODO()
    /*var value: Any? = null
    val qrybuf: String = " SELECT " + list!!.getColumn(0).column +
            " FROM " + evalListTable() +
            (if (isNull(block!!.activeRecord)) "" else " WHERE " + list!!.getColumn(0).column +
                    (if (desc) " > " else " < ").toString() + getSql(block!!.activeRecord)).toString() +
            " ORDER BY 1" + if (desc) "" else " DESC"

    while (true) {
      try {

        transaction {
          exec(qrybuf) {
            while (value == null && it.next()) {
              value = it.getObject(1)
            }
          }
        }
        break
      } catch (e: SQLException) {
        try {
        } catch (abortEx: SQLException) {
          throw VExecFailedException(abortEx)
        }
      } catch (error: Error) {
        try {
        } catch (abortEx: Error) {
          throw VExecFailedException(abortEx)
        }
      } catch (rte: RuntimeException) {
        try {
        } catch (abortEx: RuntimeException) {
          throw VExecFailedException(abortEx)
        }
      }
    }
    if (value == null) {
      throw VExecFailedException() // no message to display
    } else {
      setObject(block!!.activeRecord, value)
    }*/
  }

  /**
   * Returns the suggestion list of this field.
   * @param query The field content to be taken into consideration when looking for suggestions.
   * @return An object array that contains two arrays : The displayed values of the suggestions
   * and the object values of the suggestions.
   * @throws VException Visual exceptions related to database errors.
   */
  open fun getSuggestions(query: String?): Array<Array<String?>>? {
    TODO()
    /*
    return if (query == null || getAutocompleteType() == VList.AUTOCOMPLETE_NONE) {
      null
    } else {
      val suggestions: MutableList<Array<String?>>

      suggestions = ArrayList()
      val qrybuf = buildString {
        append("SELECT ")
        for (i in 0 until list!!.columnCount()) {
          if (i != 0) {
            append(", ")
          }
          append(list!!.getColumn(i).column)
        }
        append(" FROM ")
        append(evalListTable())
        append(" WHERE ")
        append(" {fn LOWER(")
        append(list!!.getColumn(0).column)
        append(")}")
        when (getAutocompleteType()) {
          VList.AUTOCOMPLETE_CONTAINS -> {
            append(" LIKE ")
            append(Utils.toSql("%" + query.toLowerCase() + "%"))
          }
          VList.AUTOCOMPLETE_STARTSWITH -> {
            append(" LIKE ")
            append(Utils.toSql(query.toLowerCase() + "%"))
          }
          else -> {
            // default should never reached
            append(" = ")
            append(Utils.toSql(query))
          }
        }
        append(" ORDER BY 1")
      }
      while (true) {
        try {
          transaction {
            exec(qrybuf) {
              while (it.next()) {
                var columns: MutableList<String>

                columns = ArrayList()
                for (i in 0 until list!!.columnCount()) {
                  columns.add(list!!.getColumn(i).formatObject(it.getObject(i + 1)) as String)
                }
                suggestions.add(columns.toTypedArray())
              }
            }
          }
          break
        } catch (e: SQLException) {
          try {
          } catch (abortEx: SQLException) {
            throw VExecFailedException(abortEx)
          }
        } catch (error: Error) {
          try {
          } catch (abortEx: Error) {
            throw VExecFailedException(abortEx)
          }
        } catch (rte: RuntimeException) {
          try {
          } catch (abortEx: RuntimeException) {
            throw VExecFailedException(abortEx)
          }
        }
      }
      suggestions.toTypedArray()
    }*/
  }

  // ---------------------------------------------------------------------
  // IMPLEMENTATION
  // ---------------------------------------------------------------------
  /**
   * Returns the list table.
   */
  private fun evalListTable(): String {
    return try {
      block!!.executeObjectTrigger(list!!.table) as String
    } catch (e: VException) {
      throw InconsistencyException()
    }
  }

  /**
   * Calls trigger for given event.
   */
  fun callTrigger(event: Int): Any? = block!!.callTrigger(event, index + 1)

  /**
   * Calls trigger for given event.
   */
  fun callProtectedTrigger(event: Int): Any? = block!!.callProtectedTrigger(event, index + 1)

  /**
   * return if there is trigger associated with event
   */
  fun hasTrigger(event: Int): Boolean = block!!.hasTrigger(event, index + 1)

  /**
   * Calls trigger for given event.
   */
  private fun callSafeTrigger(event: Int): Any? {
    return try {
      callTrigger(event)
    } catch (ve: VException) {
      throw VRuntimeException(ve)
    }
  }

  fun setValueID(id: Int) {
    TODO()
    /*
    var result: Any? = null

    try {
      while (true) {
        try {
          transaction {
            exec("SELECT " + list!!.getColumn(0).column!! + " FROM "
                    + evalListTable() + " WHERE ID = " + id) {
              result = if (it.next()) {
                it.getObject(1)
              } else {
                null
              }
            }
          }
          break
        } catch (e: SQLException) {
        } catch (error: Error) {
        } catch (rte: RuntimeException) {
        }
      }
    } catch (e: Throwable) {
      throw VRuntimeException(e)
    }
    setObject(block!!.activeRecord, result)
    changed = true // if you edit the value it's like if you change it
    */
  }

  // ----------------------------------------------------------------------
  // HELP HANDLING
  // ----------------------------------------------------------------------

  fun helpOnField(help: VHelpGenerator) {
    var lab = label

    if (lab != null) {
      lab = lab.replace(' ', '_')
      help.helpOnField(block!!.title,
              block!!.getFieldPos(this),
              label!!,
              lab ?: name,
              toolTip)
      if (access[VConstants.MOD_UPDATE] != VConstants.ACS_SKIPPED
          || access[VConstants.MOD_INSERT] != VConstants.ACS_SKIPPED
          || access[VConstants.MOD_QUERY] != VConstants.ACS_SKIPPED) {
        helpOnType(help)
        help.helpOnFieldCommand(cmd)
      }
    }
  }

  /**
   * return the name of this field
   */
  abstract fun getTypeInformation(): String

  /**
   * return the name of this field
   */
  abstract fun getTypeName(): String

  /**
   *
   */
  protected open fun helpOnType(help: VHelpGenerator) {
    helpOnType(help, null)
  }

  /**
   *
   */
  protected fun helpOnType(help: VHelpGenerator, names: Array<String>?) {
    val modeName: String?
    val modeDesc: String?

    if (access[VConstants.MOD_UPDATE] == VConstants.ACS_MUSTFILL
            || access[VConstants.MOD_INSERT] == VConstants.ACS_MUSTFILL
            || access[VConstants.MOD_QUERY] == VConstants.ACS_MUSTFILL) {
      modeName = VlibProperties.getString("mustfill")
      modeDesc = VlibProperties.getString("mustfill-long")
    } else if (access[VConstants.MOD_UPDATE] == VConstants.ACS_MUSTFILL
            || access[VConstants.MOD_INSERT] == VConstants.ACS_VISIT
            || access[VConstants.MOD_QUERY] == VConstants.ACS_VISIT) {
      modeName = VlibProperties.getString("visit")
      modeDesc = VlibProperties.getString("visit-long")
    } else if (access[VConstants.MOD_UPDATE] == VConstants.ACS_MUSTFILL
            || access[VConstants.MOD_INSERT] == VConstants.ACS_SKIPPED
            || access[VConstants.MOD_QUERY] == VConstants.ACS_SKIPPED) {
      modeName = VlibProperties.getString("skipped")
      modeDesc = VlibProperties.getString("skipped-long")
    } else {
      modeName = VlibProperties.getString("skipped")
      modeDesc = VlibProperties.getString("skipped-long")
    }
    help.helpOnType(modeName,
                    modeDesc,
                    getTypeName(),
                    getTypeInformation(),
                    names)
  }

  /**
   * prepare a snapshot
   *
   * @param     fieldPos        position of this field within block visible fields
   */
  fun prepareSnapshot(fieldPos: Int, active: Boolean) {
    // !!! TO DO
  }

  override fun toString(): String {
    return buildString {
      try {
        append("\nFIELD ")
        append(name)
        append(" label: ")
        append(label)
        append("\n")
        try {
          val value = getObject(block!!.activeRecord)

          if (value == null) {
            append("    value: null")
          } else {
            append("    value: \"")
            append(value)
            append("\"")
          }
        } catch (e: Exception) {
          append("value information exception ")
        }
        append("\n")
        try {
          append("    type name: ")
          append(getTypeName())
        } catch (e: Exception) {
          append("type information exception")
        }
        append("\n")
        append("    changed: ")
        append(changed)
        append("\n")
      } catch (e: Exception) {
        append("exception while retrieving field information\n")
      }
    }
  }

  // ----------------------------------------------------------------------
  // LISTENER
  // ----------------------------------------------------------------------

  fun addFieldListener(fl: FieldListener) {
    if (!hasListener) {
      hasListener = true
      if (fieldListener == null) {
        fieldListener = EventListenerList()
      }
    }
    fieldListener!!.add(FieldListener::class.java, fl)
  }

  fun removeFieldListener(fl: FieldListener?) {
    fieldListener!!.remove(FieldListener::class.java, fl)
    if (fieldListener!!.listenerCount == 0) {
      hasListener = false
    }
  }

  fun addFieldChangeListener(fl: FieldChangeListener) {
    if (!hasListener) {
      hasListener = true
      if (fieldListener == null) {
        fieldListener = EventListenerList()
      }
    }
    fieldListener!!.add(FieldChangeListener::class.java, fl)
  }

  fun removeFieldChangeListener(fl: FieldChangeListener) {
    fieldListener!!.remove(FieldChangeListener::class.java, fl)
    if (fieldListener!!.listenerCount == 0) {
      hasListener = false
    }
  }

  fun fireValueChanged(r: Int) {
    if (hasListener) {
      val listeners = fieldListener!!.listenerList
      var i = listeners.size - 2

      while (i >= 0) {
        if (listeners[i] === FieldChangeListener::class.java) {
          (listeners[i + 1] as FieldChangeListener).valueChanged(r)
        }
        i -= 2
      }
    }
  }

  fun fireSearchOperatorChanged() {
    if (hasListener) {
      val listeners = fieldListener!!.listenerList
      var i = listeners.size - 2

      while (i >= 0) {
        if (listeners[i] === FieldChangeListener::class.java) {
          (listeners[i + 1] as FieldChangeListener).searchOperatorChanged()
        }
        i -= 2
      }
    }
  }

  fun fireLabelChanged() {
    if (hasListener) {
      val listeners = fieldListener!!.listenerList
      var i = listeners.size - 2

      while (i >= 0) {
        if (listeners[i] === FieldChangeListener::class.java) {
          (listeners[i + 1] as FieldChangeListener).labelChanged()
        }
        i -= 2
      }
    }
  }

  fun fireAccessChanged(r: Int) {
    if (hasListener) {
      val listeners = fieldListener!!.listenerList
      var i = listeners.size - 2

      while (i >= 0) {
        if (listeners[i] === FieldChangeListener::class.java) {
          (listeners[i + 1] as FieldChangeListener).accessChanged(r)
        }
        i -= 2
      }
    }
  }

  fun fireColorChanged(r: Int) {
    if (hasListener) {
      val listeners = fieldListener!!.listenerList
      var i = listeners.size - 2

      while (i >= 0) {
        if (listeners[i] === FieldChangeListener::class.java) {
          (listeners[i + 1] as FieldChangeListener).colorChanged(r)
        }
        i -= 2
      }
    }
  }

  fun fireEntered() {
    if (hasListener) {
      val listeners = fieldListener!!.listenerList
      var i = listeners.size - 2

      while (i >= 0) {
        if (listeners[i] === FieldListener::class.java) {
          (listeners[i + 1] as FieldListener).enter()
        }
        i -= 2
      }
    }
  }

  fun fireLeaved() {
    if (hasListener) {
      val listeners = fieldListener!!.listenerList
      var i = listeners.size - 2

      while (i >= 0) {
        if (listeners[i] === FieldListener::class.java) {
          (listeners[i + 1] as FieldListener).leave()
        }
        i -= 2
      }
    }
  }

  fun requestFocus() {
    if (hasListener) {
      var consumed = false
      val listeners = fieldListener!!.listenerList
      var i = listeners.size - 2

      while (i >= 0 && !consumed) {
        if (listeners[i] === FieldListener::class.java) {
          consumed = (listeners[i + 1] as FieldListener).requestFocus()
        }
        i -= 2
      }
    }
  }

  fun getDisplayedValue(trim: Boolean): Any? {
    var value: Any? = null

    if (hasListener) {
      val listeners = fieldListener!!.listenerList
      var i = listeners.size - 2

      while (i >= 0 && value == null) {
        if (listeners[i] === FieldListener::class.java) {
          value = (listeners[i + 1] as FieldListener).getDisplayedValue(trim)
        }
        i -= 2
      }
    }
    return value
  }

  fun loadItem(item: Int) {
    if (hasListener) {
      var loaded = false
      val listeners = fieldListener!!.listenerList
      var i = listeners.size - 2

      while (i >= 0 && !loaded) {
        if (listeners[i] === FieldListener::class.java) {
          loaded = (listeners[i + 1] as FieldListener).loadItem(item)
        }
        i -= 2
      }
    }
  }

  fun modelNeedUpdate() {
    if (hasListener) {
      val listeners = fieldListener!!.listenerList
      var i = listeners.size - 2

      while (i >= 0) {
        if (listeners[i] === FieldListener::class.java) {
          (listeners[i + 1] as FieldListener).updateModel()
        }
        i -= 2
      }
    }
  }

  // ----------------------------------------------------------------------
  // !!! Remove after merging the new MVC
  // ----------------------------------------------------------------------

  @Deprecated("")
  inner class Compatible {
    fun getDisplayedValue(trim: Boolean): Any? = this@VField.getDisplayedValue(trim)

  }

  @Deprecated("")
  fun getUI(): Compatible {
    return Compatible()
  }

  // ----------------------------------------------------------------------
  // DATA MEMBERS
  // ----------------------------------------------------------------------

  /**
   * The width of a field is the max number of character needed to display
   * any value
   * @return    the width of this field
   */
  var width = 0// max # of chars per line
  protected set

  /**
   * The height of a field is the max number of line needed to display
   * any value
   * @return    the width of this field
   */
  var height  = 0 // max # of lines
    protected set

  private lateinit var access : IntArray // access in each mode

  private var priority = 0  // order in select results

  private var indices = 0  // bitset of unique indices

  /**
   * The name of the field is the ident in the galite language
   * @return    the name of this field
   */
  var name: String? = null    // field name (for dumps)
    private set

  var label : String? = null // field label
    set(label) {
      field = label
      fireLabelChanged()
    }

  /**
   * Returns the option of this field
   */
  var options = 0 // options

  /**
   * The tooltip of the field is a small sentence that describe usage of the field
   * It is the first line of the field help
   * @return    the help of this field
   */
  var toolTip : String? = null // help text
    private set

  private var index = 0 // The position in parent field array

  /**
   * Returns the alignment
   */
  var align = 0   // field alignment
    private set

  var posInArray = 0   // position in array of fields
    private set

  var list: VList? = null   // list
    private set

  /**
   * Returns the containing block.
   */
  var block: VBlock? = null // containing block
    set(block) {
      field = block
      dynAccess = IntArray(block!!.bufferSize)
      foreground = arrayOfNulls(block.bufferSize)
      background = arrayOfNulls(block.bufferSize)
      setAccess(-1)
    }

  private var columns: Array<VColumn?>? = null // columns in block's tables

  //  private   VFieldUI        ui;             // The UI manager
  private var alias: VField? = null // The alias field

  // changed?
  var changed = false // changed by user / changes are done in the model
    private set

  var changedUI = false // changed by user / changes are in the ui -> update model

  // UPDATE model before doing anything
  var border = 0

  // dynamic data
  private var searchOperator = 0  // search operator

  private lateinit var dynAccess: IntArray // dynamic access

  // ####
  private var fieldListener: EventListenerList? = null

  // if there is only the model and no gui
  // all the job use less memory and are faster
  private var hasListener = false

  var position: VPosition? = null
    private set

  lateinit var cmd: Array<VCommand>

  private lateinit var foreground: Array<VColor?> // foreground colors for this field.

  private lateinit var background: Array<VColor?> // background colors for this field.

  companion object {
    /**
     * @return a String with the current thread information for debugging
     */
    private fun threadInfo(): String = "Thread: ${Thread.currentThread()}".trimIndent()

    const val MDL_FLD_COLOR = 1
    const val MDL_FLD_IMAGE = 2
    const val MDL_FLD_EDITOR = 3
    const val MDL_FLD_TEXT = 4
    const val MDL_FLD_ACTOR = 5
  }

  init {
    setDimension(width, height)
  }
}<|MERGE_RESOLUTION|>--- conflicted
+++ resolved
@@ -901,7 +901,7 @@
    * Warning:   This method will become inaccessible to users in next release
    *
    */
-  fun setMonth(r: Int, v: Month) {
+  open fun setMonth(r: Int, v: Month?) {
     throw InconsistencyException()
   }
 
@@ -1166,7 +1166,7 @@
    * Warning:   This method will become inaccessible to users in next release
    *
    */
-  fun getMonth(r: Int): Month {
+  open fun getMonth(r: Int): Month {
     throw InconsistencyException()
   }
 
@@ -1383,14 +1383,6 @@
    * Called after a drop ends on this field.
    * @throws VException Visual errors occurring.
    */
-<<<<<<< HEAD
-  open fun setObject(r: Int, v: Any?) {
-    TODO()
-  }
-
-  open fun toText(o: Any?): String? {
-    TODO()
-=======
   fun onAfterDrop() {
     if (hasTrigger(VConstants.TRG_POSTDROP)) {
       callTrigger(VConstants.TRG_POSTDROP)
@@ -1418,7 +1410,6 @@
     return access[VConstants.MOD_QUERY] == VConstants.ACS_HIDDEN
            && access[VConstants.MOD_INSERT] == VConstants.ACS_HIDDEN
            && access[VConstants.MOD_UPDATE] == VConstants.ACS_HIDDEN
->>>>>>> 71408809
   }
 
   // ----------------------------------------------------------------------
