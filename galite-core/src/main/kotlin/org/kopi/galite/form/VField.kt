--- conflicted
+++ resolved
@@ -29,7 +29,6 @@
 import javax.swing.event.EventListenerList
 import kotlin.reflect.KClass
 
-
 abstract class VField(val width: Int, val height: Int) : VConstants, VModel {
 
   // ----------------------------------------------------------------------
@@ -38,11 +37,10 @@
   /**
    * Returns the field label.
    */
-  open fun getHeader(): String = TODO()
-
-<<<<<<< HEAD
-  open fun predefinedFill(): Any = TODO()
-=======
+  open fun getHeader(): String {
+    TODO()
+  }
+
   open fun getBorder(): Int {
     return border
   }
@@ -99,9 +97,10 @@
   open fun predefinedFill(): Any {
     TODO()
   }
->>>>>>> 254e53c9
-
-  open fun isNull(r: Int): Boolean = TODO()
+
+  open fun isNull(r: Int): Boolean {
+    TODO()
+  }
 
   open fun loadItem(item: Int): Any = TODO()
 
@@ -109,7 +108,9 @@
     TODO()
   }
 
-  open fun getText(r: Int): String? = TODO()
+  open fun getText(r: Int): String {
+    TODO()
+  }
 
   open fun build() {
     TODO()
@@ -181,16 +182,17 @@
     helpOnType(help, null)
   }
 
-  fun getPriority(): Int = TODO()
+  fun getPriority(): Int {
+    TODO()
+  }
 
   /**
    * return the name of this field
    */
-  open fun getTypeName(): String = TODO()
-
-<<<<<<< HEAD
-  open fun hasAutocomplete(): Boolean = TODO()
-=======
+  open fun getTypeName(): String {
+    TODO()
+  }
+
   open fun displayFieldError(message: String?) {
     TODO()
   }
@@ -198,17 +200,26 @@
   open fun hasAutocomplete(): Boolean {
     TODO()
   }
->>>>>>> 254e53c9
-
-  open fun getAutocompleteLength(): Int = TODO()
-
-  open fun getAutocompleteType(): Int = TODO()
-
-  open fun hasAutofill(): Boolean = TODO()
-
-  open fun fillField(handler: PredefinedValueHandler?): Boolean = TODO()
-
-  open fun getDisplayedValue(trim: Boolean): Any? = TODO()
+
+  open fun getAutocompleteLength(): Int {
+    TODO()
+  }
+
+  open fun getAutocompleteType(): Int {
+    TODO()
+  }
+
+  open fun hasAutofill(): Boolean {
+    TODO()
+  }
+
+  open fun fillField(handler: PredefinedValueHandler?): Boolean {
+    TODO()
+  }
+
+  open fun getDisplayedValue(trim: Boolean): Any {
+    TODO()
+  }
 
   override fun setDisplay(display: UComponent) {
     TODO()
@@ -220,59 +231,78 @@
     TODO()
   }
 
-  open fun checkType(s: Any?) {
-    TODO()
-  }
-
-  open fun getObject(r: Int): Any = TODO()
-
-  fun getObject(): Any = TODO()
+  open fun checkType(s: Any) {
+    TODO()
+  }
+
+  open fun getObject(r: Int): Any {
+    TODO()
+  }
 
   fun setDimension(width: Int, height: Int) {
     TODO()
   }
 
-  open fun getListColumn(): VListColumn? = TODO()
-
-  open fun getTextImpl(r: Int): String? = TODO()
+  open fun getListColumn(): VListColumn? {
+    TODO()
+  }
+
+  open fun getTextImpl(r: Int): String? {
+    TODO()
+  }
 
   open fun copyRecord(f: Int, t: Int) {
     TODO()
   }
 
-  open fun getTypeInformation(): String = TODO()
+  open fun getTypeInformation(): String {
+    TODO()
+  }
 
   fun trail(r: Int) {
     TODO()
   }
 
-  open fun getSqlImpl(r: Int): String? = TODO()
-
-  open fun toObject(s: String): Any? = TODO()
-
-  open fun getObjectImpl(r: Int): Any? = TODO()
-
-  open fun getType(): Int = TODO()
-
-  open fun isNullImpl(r: Int): Boolean = TODO()
-
-  open fun retrieveQuery(query: Query, column: Int): Any? = TODO()
+  open fun getSqlImpl(r: Int): String? {
+    TODO()
+  }
+
+  open fun toObject(s: String): Any? {
+    TODO()
+  }
+
+  open fun getObjectImpl(r: Int): Any? {
+    TODO()
+  }
+
+  open fun getType(): Int {
+    TODO()
+  }
+
+  open fun isNullImpl(r: Int): Boolean {
+    TODO()
+  }
+
+  open fun retrieveQuery(query: Query, column: Int): Any? {
+    TODO()
+  }
 
   open fun setNull(r: Int) {
     TODO()
   }
 
-  open fun getDataType(): KClass<*> = TODO()
-
-  open fun checkText(s: String): Boolean = TODO()
+  open fun getDataType(): KClass<*> {
+    TODO()
+  }
+
+  open fun checkText(s: String): Boolean {
+    TODO()
+  }
 
   fun setChanged(r: Int) {
     TODO()
   }
 
-<<<<<<< HEAD
-  fun getForm(): VForm = TODO()
-=======
   fun setChanged(r: Boolean) {
     TODO()
   }
@@ -280,7 +310,6 @@
   fun getForm(): VForm {
     TODO()
   }
->>>>>>> 254e53c9
 
   open fun helpOnField(help: VHelpGenerator) {
     TODO()
@@ -295,20 +324,13 @@
   fun hasFocus(): Boolean = TODO()
 
   fun getListID(): Int = TODO()
-<<<<<<< HEAD
 
   fun setValueID(id: Int) {
     TODO()
   }
-=======
-
-  fun setValueID(id: Int) {
-    TODO()
-  }
 
   open fun getAccess(i: Int): Int = TODO()
 
->>>>>>> 254e53c9
 
   companion object {
     const val MDL_FLD_COLOR = 1
@@ -339,6 +361,7 @@
           = 0
   val align // field alignment
           = 0
+
   private val posInArray = 0 // position in array of fields
 
   var list: VList? = null // list
