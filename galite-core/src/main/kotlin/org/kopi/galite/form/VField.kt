/*
 * Copyright (c) 2013-2020 kopiLeft Services SARL, Tunis TN
 * Copyright (c) 1990-2020 kopiRight Managed Solutions GmbH, Wien AT
 *
 * This library is free software; you can redistribute it and/or
 * modify it under the terms of the GNU Lesser General Public
 * License version 2.1 as published by the Free Software Foundation.
 *
 * This library is distributed in the hope that it will be useful,
 * but WITHOUT ANY WARRANTY; without even the implied warranty of
 * MERCHANTABILITY or FITNESS FOR A PARTICULAR PURPOSE. See the GNU
 * Lesser General Public License for more details.
 *
 * You should have received a copy of the GNU Lesser General Public
 * License along with this library; if not, write to the Free Software
 * Foundation, Inc., 51 Franklin Street, Fifth Floor, Boston, MA  02110-1301  USA
 */

package org.kopi.galite.form

import javax.swing.event.EventListenerList

import kotlin.reflect.KClass

import org.kopi.galite.db.Query
import org.kopi.galite.base.UComponent
import org.kopi.galite.list.VColumn
import org.kopi.galite.list.VList
import org.kopi.galite.list.VListColumn
import org.kopi.galite.visual.VColor
import org.kopi.galite.visual.VCommand
import org.kopi.galite.visual.VModel

abstract class VField(val width: Int, val height: Int) : VConstants, VModel {

  // ----------------------------------------------------------------------
  // FORMATTING VALUES WRT FIELD TYPE
  // ----------------------------------------------------------------------
  /**
   * Returns the field label.
   */
  open fun getHeader(): String {
    TODO()
  }

  open fun predefinedFill(): Any {
    TODO()
  }

  open fun isNull(r: Int): Boolean {
    TODO()
  }

  open fun loadItem(item: Int): Any = TODO()

  open fun autofill() {
    TODO()
  }

  open fun getText(r: Int): String {
    TODO()
  }

  open fun build() {
    TODO()
  }

  open protected fun enumerateValue(desc: Boolean) {
    TODO()
  }

  /**
   * Sets the field value of given record.
   * Warning:   This method will become inaccessible to users in next release
   */
  open fun setObject(r: Int, v: Any?) {
    TODO()
  }

  open fun toText(o: Any?): String? {
    TODO()
  }

  fun fireValueChanged(t: Int) {
    TODO()
  }

  /**
   *
   */
  protected open fun helpOnType(help: VHelpGenerator, names: Array<String>?) {
    TODO()
  }

  /**
   *
   */
  protected open fun helpOnType(help: VHelpGenerator) {
    helpOnType(help, null)
  }

  fun getPriority(): Int {
    TODO()
  }

  /**
   * return the name of this field
   */
  open fun getTypeName(): String {
    TODO()
  }

  open fun hasAutocomplete(): Boolean {
    TODO()
  }

  open fun getAutocompleteLength(): Int {
    TODO()
  }

  open fun getAutocompleteType(): Int {
    TODO()
  }

  open fun hasAutofill(): Boolean {
    TODO()
  }

  open fun fillField(handler: PredefinedValueHandler?): Boolean {
    TODO()
  }

  open fun getDisplayedValue(trim: Boolean): Any {
    TODO()
  }

  override fun setDisplay(display: UComponent) {
    TODO()
  }

  override fun getDisplay(): UField = TODO()

  open fun checkType(rec: Int, s: Any) {
    TODO()
  }

  open fun checkType(s: Any) {
    TODO()
  }

  open fun getObject(r: Int): Any {
    TODO()
  }

  fun setDimension(width: Int, height: Int) {
    TODO()
  }

  open protected fun getListColumn(): VListColumn? {
    TODO()
  }

  open fun getTextImpl(r: Int): String? {
    TODO()
  }

  open fun copyRecord(f: Int, t: Int) {
    TODO()
  }

  open fun getTypeInformation(): String {
    TODO()
  }

  fun trail(r: Int) {
    TODO()
  }

  open fun getSqlImpl(r: Int): String? {
    TODO()
  }

  open fun toObject(s: String): Any? {
    TODO()
  }

  open fun getObjectImpl(r: Int): Any? {
    TODO()
  }

  open fun getType(): Int {
    TODO()
  }

  open fun isNullImpl(r: Int): Boolean {
    TODO()
  }

  open fun retrieveQuery(query: Query, column: Int): Any? {
    TODO()
  }

  open fun setNull(r: Int) {
    TODO()
  }

  open fun getDataType(): KClass<*> {
    TODO()
  }

  open fun checkText(s: String): Boolean {
    TODO()
  }

  fun setChanged(r: Int) {
    TODO()
  }

  fun getForm(): VForm {
    TODO()
  }

  open fun helpOnField(help: VHelpGenerator) {
    TODO()
  }

  fun getSearchCondition(): String? = TODO()

  fun hasFocus(): Boolean = TODO()

   fun getListID(): Int = TODO()

   fun setValueID(id: Int) {
     TODO()
   }

  companion object {
    const val MDL_FLD_COLOR = 1
    const val MDL_FLD_IMAGE = 2
    const val MDL_FLD_EDITOR = 3
    const val MDL_FLD_TEXT = 4
    const val MDL_FLD_ACTOR = 5
  }

  lateinit var block: VBlock
  private val access // access in each mode
          : IntArray
    get() {
      TODO()
    }
  private val priority // order in select results
          = 0
  private val indices // bitset of unique indices
          = 0
  val name // field name (for dumps)
          : String? = null
  val label // field label
          : String? = null
  private val options // options
          = 0
  private val help // help text
          : String? = null
  private val index // The position in parent field array
          = 0
  private val align // field alignment
          = 0
  private val posInArray // position in array of fields
          = 0

<<<<<<< HEAD
  var list: VList? = null // list
=======
  var list: VList ? = null // list
>>>>>>> 79336b03

  lateinit var columns // columns in block's tables
          : Array<VColumn>

  //  private   VFieldUI        ui;             // The UI manager
  lateinit var alias // The alias field
          : VField

  // changed?
  val changed // changed by user / changes are done in the model
          = false
  val changedUI // changed by user / changes are in the ui -> update model
          = false

  // UPDATE model before doing anything
  private val border = 0

  // dynamic data
  private val searchOperator // search operator
          = 0
  private val dynAccess // dynamic access
          : IntArray = TODO()

  // ####
  private val fieldListener: EventListenerList? = null

  // if there is only the model and no gui
  // all the job use less memory and are faster
  private val hasListener = false

  private val pos: VPosition? = null
  private val cmd: Array<VCommand>

  private val foreground // foreground colors for this field.
          : Array<VColor>
  private val background // background colors for this field.
          : Array<VColor>
}<|MERGE_RESOLUTION|>--- conflicted
+++ resolved
@@ -31,6 +31,7 @@
 import org.kopi.galite.visual.VCommand
 import org.kopi.galite.visual.VModel
 
+
 abstract class VField(val width: Int, val height: Int) : VConstants, VModel {
 
   // ----------------------------------------------------------------------
@@ -65,13 +66,13 @@
     TODO()
   }
 
-  open protected fun enumerateValue(desc: Boolean) {
+  open fun enumerateValue(desc: Boolean) {
     TODO()
   }
 
   /**
    * Sets the field value of given record.
-   * Warning:   This method will become inaccessible to users in next release
+   * Warning:   This method will become inaccessible to kopi users in next release
    */
   open fun setObject(r: Int, v: Any?) {
     TODO()
@@ -156,7 +157,7 @@
     TODO()
   }
 
-  open protected fun getListColumn(): VListColumn? {
+  open fun getListColumn(): VListColumn? {
     TODO()
   }
 
@@ -267,11 +268,7 @@
   private val posInArray // position in array of fields
           = 0
 
-<<<<<<< HEAD
-  var list: VList? = null // list
-=======
   var list: VList ? = null // list
->>>>>>> 79336b03
 
   lateinit var columns // columns in block's tables
           : Array<VColumn>
