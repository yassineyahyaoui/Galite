--- conflicted
+++ resolved
@@ -31,6 +31,7 @@
 import org.kopi.galite.visual.VCommand
 import org.kopi.galite.visual.VModel
 
+
 abstract class VField(val width: Int, val height: Int) : VConstants, VModel {
 
   // ----------------------------------------------------------------------
@@ -69,13 +70,9 @@
     TODO()
   }
 
-<<<<<<< HEAD
-  open fun toText(o: Any?): String? = TODO()
-=======
   open fun toText(o: Any?): String? {
     TODO()
   }
->>>>>>> bad8b762
 
   fun fireValueChanged(t: Int) {
     TODO()
