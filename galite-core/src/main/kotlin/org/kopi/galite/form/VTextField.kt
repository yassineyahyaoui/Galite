/*
 * Copyright (c) 2013-2020 kopiLeft Services SARL, Tunis TN
 * Copyright (c) 1990-2020 kopiRight Managed Solutions GmbH, Wien AT
 *
 * This library is free software; you can redistribute it and/or
 * modify it under the terms of the GNU Lesser General Public
 * License version 2.1 as published by the Free Software Foundation.
 *
 * This library is distributed in the hope that it will be useful,
 * but WITHOUT ANY WARRANTY; without even the implied warranty of
 * MERCHANTABILITY or FITNESS FOR A PARTICULAR PURPOSE. See the GNU
 * Lesser General Public License for more details.
 *
 * You should have received a copy of the GNU Lesser General Public
 * License along with this library; if not, write to the Free Software
 * Foundation, Inc., 51 Franklin Street, Fifth Floor, Boston, MA  02110-1301  USA
 */

package org.kopi.galite.form

<<<<<<< HEAD
class VTextField(width: Int, height: Int, visibleHeight: Int, convert: Int, styled: Boolean): VStringField (width, height, visibleHeight, convert, styled)
{
  override fun toText(o: Any?): String {
    TODO("Not yet implemented")
  }
}
=======
/**
 * This class implements multi-line text fields.
 */
class VTextField (width: Int, height: Int, visibleHeight: Int, convert: Int, styled: Boolean) : VStringField(width, height, visibleHeight, convert, styled) {
}
>>>>>>> f0f2694e
<|MERGE_RESOLUTION|>--- conflicted
+++ resolved
@@ -17,18 +17,12 @@
  */
 
 package org.kopi.galite.form
-
-<<<<<<< HEAD
+/**
+ * This class implements multi-line text fields.
+ */
 class VTextField(width: Int, height: Int, visibleHeight: Int, convert: Int, styled: Boolean): VStringField (width, height, visibleHeight, convert, styled)
 {
   override fun toText(o: Any?): String {
     TODO("Not yet implemented")
   }
-}
-=======
-/**
- * This class implements multi-line text fields.
- */
-class VTextField (width: Int, height: Int, visibleHeight: Int, convert: Int, styled: Boolean) : VStringField(width, height, visibleHeight, convert, styled) {
-}
->>>>>>> f0f2694e
+}