/*
 * Copyright (c) 2013-2020 kopiLeft Services SARL, Tunis TN
 * Copyright (c) 1990-2020 kopiRight Managed Solutions GmbH, Wien AT
 *
 * This library is free software; you can redistribute it and/or
 * modify it under the terms of the GNU Lesser General Public
 * License version 2.1 as published by the Free Software Foundation.
 *
 * This library is distributed in the hope that it will be useful,
 * but WITHOUT ANY WARRANTY; without even the implied warranty of
 * MERCHANTABILITY or FITNESS FOR A PARTICULAR PURPOSE. See the GNU
 * Lesser General Public License for more details.
 *
 * You should have received a copy of the GNU Lesser General Public
 * License along with this library; if not, write to the Free Software
 * Foundation, Inc., 51 Franklin Street, Fifth Floor, Boston, MA  02110-1301  USA
 */

package org.kopi.galite.form

import java.awt.Color
import java.io.ByteArrayInputStream
import java.io.InputStream

import kotlin.reflect.KClass

import org.kopi.galite.db.Query
import org.kopi.galite.list.VColorColumn
import org.kopi.galite.list.VListColumn
import org.kopi.galite.util.base.InconsistencyException
import org.kopi.galite.visual.VlibProperties

class VColorField(width: Int, height: Int) : VField(1, 1) {

  override fun hasAutofill(): Boolean = true

  /**
   * just after loading, construct record
   */
  override fun build() {
    super.build()
    value = arrayOfNulls(2 * block.bufferSize)
  }

  /**
   * return the name of this field
   */
  override fun getTypeInformation(): String = VlibProperties.getString("color-type-field")

  /**
   * return the name of this field
   */
  override fun getTypeName(): String = VlibProperties.getString("Color")

  /*
   * ----------------------------------------------------------------------
   * Interface Display
   * ----------------------------------------------------------------------
   */

  /**
   * return a list column for list
   */
  override fun getListColumn(): VListColumn = VColorColumn(getHeader(), null, getPriority() >= 0)

  /**
   * verify that text is valid (during typing)
   */
  override fun checkText(s: String): Boolean = true

  /**
   * verify that value is valid (on exit)
   * @exception    VException    an exception is raised if text is bad
   */
  override fun checkType(rec: Int, s: Any?) {}

  override fun getType(): Int = MDL_FLD_COLOR

  // ---------------------------------------------------------------------
  // INTERFACE BD/TRIGGERS
  // ---------------------------------------------------------------------

  /**
   * @return the type of search condition for this field.
   *
   * @see VConstants
   */
  fun getSearchType(): Int = VConstants.STY_NO_COND

  /**
   * Sets the field value of given record to a null value.
   */
  override fun setNull(r: Int) {
    setColor(r, null)
  }

  /**
   * Sets the field value of given record to a date value.
   */
  fun setColor(r: Int, v: Color?) {
    if (changedUI || value[r] !== v) {
      // trails (backup) the record if necessary
      trail(r)
      // set value in the defined row
      value[r] = v
      // inform that value has changed
      setChanged(r)
    }
  }

  /**
   * Sets the field value of given record.
   * Warning:	This method will become inaccessible to users in next release
   */
  override fun setObject(r: Int, v: Any?) {
    if (v is ByteArray) {
      setColor(r, Color(reformat(v[0]), reformat(v[1]), reformat(v[2])))
    } else {
      setColor(r, v as Color?)
    }
  }

  /**
   * Returns the specified tuple column as object of correct type for the field.
   * @param    query        the query holding the tuple
   * @param    column        the index of the column in the tuple
   */
  override fun retrieveQuery(query: Query, column: Int): Any? {
    return if (query.isNull(column)) {
      null
    } else {
      val b = query.getObject(column) as ByteArray
      Color(reformat(b[0]), reformat(b[1]), reformat(b[2]))
    }
  }

  /**
   * Is the field value of given record null ?
   */
  override fun isNullImpl(r: Int): Boolean = value[r] == null

  /**
   * Returns the field value of given record as a date value.
   */
  fun getColor(r: Int): Color = getObject(r) as Color

  /**
   * Returns the field value of the current record as an object
   */
  override fun getObjectImpl(r: Int): Any? = value[r]

  override fun toText(o: Any?): String {
<<<<<<< HEAD
    throw InconsistencyException("UNEXPECTED GET TEXT")
=======
    throw InconsistencyException("UNEXPECTD GET TEXT")
>>>>>>> bad8b762
  }

  override fun toObject(s: String): Any {
    throw InconsistencyException("UNEXPECTED GET TEXT")
  }

  /**
   * Returns the display representation of field value of given record.
   */
  override fun getTextImpl(r: Int): String {
    throw InconsistencyException("UNEXPECTED GET TEXT")
  }

  /**
   * Returns the SQL representation of field value of given record.
   */
  override fun getSqlImpl(r: Int): String = if (value[r] == null) "NULL" else "?"

  /**
   * Copies the value of a record to another
   */
  override fun copyRecord(f: Int, t: Int) {
    val oldValue = value[t]
    value[t] = value[f]
    // inform that value has changed for non backup records
    // only when the value has really changed.
    if (t < block.bufferSize
            && (oldValue != null && value[t] == null
                    || oldValue == null && value[t] != null
                    || oldValue != null && oldValue != value[t])) {
      fireValueChanged(t)
    }
  }

  /**
   * Returns the SQL representation of field value of given record.
   * Warning:	This method will become inaccessible to users in next release
   */
  fun hasLargeObject(r: Int): Boolean = value[r] != null

  /**
   * Returns the SQL representation of field value of given record.
   * Warning:	This method will become inaccessible to users in next release
   */
  fun getLargeObject(r: Int): InputStream? {
    return value[r]?.let {
      ByteArrayInputStream(getObjectImpl(r) as ByteArray?)
    }
  }

  /**
   * Returns the data type handled by this field.
   */
  override fun getDataType(): KClass<*> = Color::class

  /*
   * ----------------------------------------------------------------------
   * FORMATTING VALUES WRT FIELD TYPE
   * ----------------------------------------------------------------------
   */

  /**
   * Returns a string representation of a date value wrt the field type.
   */
  fun formatImage(value: Any): String = "image"

  /**
   * autofill
   * @exception   org.kopi.galite.visual.VException    an exception may occur in gotoNextField
   */
  override fun fillField(handler: PredefinedValueHandler?): Boolean {
    return handler?.let {
      setColor(block.activeRecord,
              handler.selectColor(getColor(block.activeRecord)))
      true
    } ?: false
  }

  /**
   * Reformat a unsigned int from a byte
   */
  private fun reformat(b: Byte): Int = if (b < 0) b + 255 else b.toInt()

  /*
   * ----------------------------------------------------------------------
   * DATA MEMBERS
   * ----------------------------------------------------------------------
   */
  private lateinit var value: Array<Color?>
}<|MERGE_RESOLUTION|>--- conflicted
+++ resolved
@@ -150,11 +150,7 @@
   override fun getObjectImpl(r: Int): Any? = value[r]
 
   override fun toText(o: Any?): String {
-<<<<<<< HEAD
-    throw InconsistencyException("UNEXPECTED GET TEXT")
-=======
     throw InconsistencyException("UNEXPECTD GET TEXT")
->>>>>>> bad8b762
   }
 
   override fun toObject(s: String): Any {
