<?xml version="1.0" encoding="UTF-8"?>
<!--
  Copyright (c) 1990-2022 kopiRight Managed Solutions GmbH, Wien AT
  This library is free software; you can redistribute it and/or
  modify it under the terms of the GNU Lesser General Public
  License version 2.1 as published by the Free Software Foundation.

  This library is distributed in the hope that it will be useful,
  but WITHOUT ANY WARRANTY; without even the implied warranty of
  MERCHANTABILITY or FITNESS FOR A PARTICULAR PURPOSE. See the GNU
  Lesser General Public License for more details.

  You should have received a copy of the GNU Lesser General Public
  License along with this library; if not, write to the Free Software
  Foundation, Inc., 51 Franklin Street, Fifth Floor, Boston, MA  02110-1301  USA
-->
<messages>
<!-- ERRORS-->
  <message ident="00001" text="Erreur de saisie: Aucune valeur appropriée." />
  <message ident="00002" text="Erreur de saisie: Valeurs multiples." />
  <message ident="00003" text="Erreur de saisie: Ce n''est pas une date valide." />
  <message ident="00004" text="Erreur de saisie: Ce n'est pas un entier." />
  <message ident="00005" text="Erreur de saisie: Ce n'est pas un mois valide." />
  <message ident="00006" text="Erreur de saisie: Ce nombre n'est pas valide." />
  <message ident="00007" text="Erreur de saisie: Ce n'est pas une heure valide." />
  <message ident="00008" text="Erreur de saisie: Ce n'est pas une semaine valide." />
  <message ident="00009" text="Erreur de saisie: Ce nombre est trop grand (max {0})." />
  <message ident="00010" text="Erreur de saisie: Ce nombre est trop grand." />
  <message ident="00011" text="Erreur de saisie: Trop de chiffres après la virgule (max. {0})." />
  <message ident="00012" text="Ce nombre est trop petit (min {0})." />
  <message ident="00013" text="Erreur de saisie: texte trop long." />
  <message ident="00014" text="{0}" />
  <message ident="00015" text="Pas (plus) de données." />
  <message ident="00016" text="Aucune valeur appropriée dans {0}." />
  <message ident="00017" text="La valeur de l'enregistrement a changé." />
  <message ident="00018" text="L'enregistrement a été éffacé." />
  <message ident="00019" text="Cet enregistrement ne peut pas etre effacé." />
  <message ident="00020" text="La valeur dans {0} n'est pas unique." />
  <message ident="00021" text="L'enregistrement dans {1} ne peut être supprimé car il est utilisé dans {0}." />
  <message ident="00022" text="Aucune valeur appropriée trouvée." />
  <message ident="00023" text="Ce champ doit être rempli." />
  <message ident="00024" text="Cette page n'est pas accessible." />
  <message ident="00025" text="Commande non autorisée." />
  <message ident="00026" text="Fichier pas trouvé." />
  <message ident="00027" text="" />
<!-- WARNINGS-->
  <message ident="00028" text="Trop de données." />
  <message ident="00029" text="Impossible d'annuler:" />
  <message ident="00030" text="Impossible de refaire:" />
<!-- QUESTIONS-->
  <message ident="00033" text="{0}: Une errerur est survenue en essayant de quitter l'application, quitter quand même ?" />
  <message ident="00034" text="Un fax n'a pas ete envoye, quitter quand meme ?" />
  <message ident="00039" text="Transaction interrompue: reessayer ?" />
  <message ident="00040" text="Erreur durant l'impression: reessayer ?" />
<!-- ERROR MESSAGES-->
  <message ident="00041" text="ERREUR FATALE, l'administrateur système sera informé." />
  <message ident="00042" text="Vous n'avez accès à aucun formulaire." />
<!-- EXCEL READER (APPS.COMMON)-->
  <message ident="00043" text="Erreur de lecture ligne" />
  <message ident="00044" text="Erreur fermeture" />
  <message ident="00045" text="Erreur de structure sur ligne/champ " />
  <message ident="00046" text="Erreur champ vide sur ligne/champ " />
  <message ident="00047" text="Champ ne represente pas une date sur ligne/champ" />
  <message ident="00048" text="Champ ne represente pas une valeur boolean sur ligne/champ" />
  <message ident="00049" text="Champ ne represente pas une date sur ligne/champ" />
  <message ident="00050" text="Champ ne represente pas une chaine sur ligne/champ" />
  <message ident="00051" text="Champ ne represente pas un entier sur ligne/champ" />
  <message ident="00052" text="Champ ne represente pas un nombre a virgule fixe sur ligne/champ" />
<!-- LOGIN (APPS.COMMON)-->
  <message ident="00053" text="Impossible de charger le pilote de base de données" />
  <message ident="00054" text="Erreur durant la connection à la base de données" />
<!-- MAIL (APPS.COMMON)-->
  <message ident="00055" text="L'emetteur n'a pas d'adresse mail" />
  <message ident="00056" text="Impossible d'envoyer." />
<!-- INFO TEXTS-->
  <message ident="00057" text="Aucune donnée à afficher." />
  <message ident="00058" text="Opération annulée." />
<!-- ERRORS-->
  <message ident="00059" text="Erreur de saisie: Période saisie incorrecte." />
  <message ident="00060" text="La précision {0} est plus grande que la précision maximale permise {1}" />
  <message ident="00061" text="le parametre {0} est faux, la liste des parametres possibles est : {1} avec x le numéro de la colonne." />
  <message ident="00062" text="{0} n'est pas un numéro." />
  <message ident="00063" text="Le numéro de la colonne est faux : {0}, choisis une colonne depuis la liste."/>
  <message ident="00064" text="Une exception s'est produite lors du parsing de l'expression : {0} {1}"/>
  <message ident="00065" text="Ce texte est trop long pour ce champ : max {0} * {1} caractères"/>
  <message ident="00066" text="Impossible de calculer cette formule."/>
  <message ident="00067" text="Attendez s'il vous plaît ..." />
  <message ident="00068" text="Maximum {0} caractères" />
  <message ident="00069" text="Profondeur maximale de l'arbre : {0} niveaux" />
  <message ident="00070" text="Impossible de sélectionner un créneau horaire sur plusieurs jours car le formulaire contient un champ pour la date" />
  <message ident="00071" text="Erreur de saisie: Cette valeur ne respecte pas la contrainte définie dans le domaine" />
<<<<<<< HEAD
  <message ident="00072" text="La sequence ne doit être définie que pour la table principale" />
=======
  <message ident="00072" text="ERREUR FATALE : Colonne {0} n'est pas une colonne de la table {1}" />
  <message ident="00073" text="ERREUR FATALE : Colonne ID ne doit être définie que pour la table principale" />
  <message ident="00074" text="ERREUR FATALE : Colonne {0} de la table principale {1} non trouvée dans le block {2}" />
>>>>>>> aac51072
</messages><|MERGE_RESOLUTION|>--- conflicted
+++ resolved
@@ -89,11 +89,8 @@
   <message ident="00069" text="Profondeur maximale de l'arbre : {0} niveaux" />
   <message ident="00070" text="Impossible de sélectionner un créneau horaire sur plusieurs jours car le formulaire contient un champ pour la date" />
   <message ident="00071" text="Erreur de saisie: Cette valeur ne respecte pas la contrainte définie dans le domaine" />
-<<<<<<< HEAD
-  <message ident="00072" text="La sequence ne doit être définie que pour la table principale" />
-=======
   <message ident="00072" text="ERREUR FATALE : Colonne {0} n'est pas une colonne de la table {1}" />
   <message ident="00073" text="ERREUR FATALE : Colonne ID ne doit être définie que pour la table principale" />
   <message ident="00074" text="ERREUR FATALE : Colonne {0} de la table principale {1} non trouvée dans le block {2}" />
->>>>>>> aac51072
+  <message ident="00075" text="La sequence ne doit être définie que pour la table principale" />
 </messages>