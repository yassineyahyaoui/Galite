--- conflicted
+++ resolved
@@ -89,11 +89,8 @@
   <message ident="00069" text="Maximale Tiefe der Baum : {0} Ebenen" />
   <message ident="00070" text="Can't select multi-days time slots because the full calendar form contains a date field" />
   <message ident="00071" text="Eingabefehler: Die Eingabe entspricht nicht der für den Feldtyp definierten Einschränkung" />
-<<<<<<< HEAD
-  <message ident="00072" text="Die Sequenz darf nur für die Haupttabelle definiert sein" />
-=======
   <message ident="00072" text="INTERNER FEHLER: Spalte {0} ist keine Spalte der Tabelle {1}" />
   <message ident="00073" text="INTERNER FEHLER: Die ID-Spalte sollte nur für die Haupttabelle des Blocks festgelegt werden" />
   <message ident="00074" text="INTERNER FEHLER: Spalte {0} der Haupttabelle {1} wurde im Block {2} nicht gefunden" />
->>>>>>> aac51072
+  <message ident="00075" text="Die Sequenz darf nur für die Haupttabelle definiert sein" />
 </messages>