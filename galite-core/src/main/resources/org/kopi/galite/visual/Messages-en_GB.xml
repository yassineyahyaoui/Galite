--- conflicted
+++ resolved
@@ -89,11 +89,8 @@
   <message ident="00069" text="Maximum depth of the tree : {0} levels" />
   <message ident="00070" text="Can't select multi-days time slots because the full calendar form contains a date field" />
   <message ident="00071" text="Data entry error: this violates the constraint defined in the domain" />
-<<<<<<< HEAD
-  <message ident="00072" text="The sequence should only be defined for the main table" />
-=======
   <message ident="00072" text="FATAL ERROR: Column {0} is not a column of table {1}" />
   <message ident="00073" text="FATAL ERROR: ID column should only be set for the block's main table" />
   <message ident="00074" text="FATAL ERROR: Column {0} of the main table {1} was not found in block {2}" />
->>>>>>> aac51072
+  <message ident="00075" text="The sequence should only be defined for the main table" />
 </messages>